--- conflicted
+++ resolved
@@ -94,97 +94,12 @@
     static void
     TestCalcDistanceById(const IndexPtr& index, const TestDatasetPtr& dataset, float error = 1e-5);
 
-<<<<<<< HEAD
-    template <typename T>
-    static TestDatasetPtr
-    GenerateAndSetDataset(int64_t dim, int64_t count, bool with_path = false) {
-        std::string datatype = "float";
-        if constexpr (std::is_same_v<T, int8_t>) {
-            datatype = "int8";
-        } else if constexpr (std::is_same_v<T, float>) {
-            datatype = "float";
-        } else {
-            // TODO throw;
-        }
-        auto key = KeyGen(dim, count, datatype, "classic", with_path);
-        if (datasets.find(key) == datasets.end()) {
-            datasets[key] = GenerateDataset<T>(dim, count, with_path);
-        }
-
-        return datasets[key];
-    }
-
-    template <typename T>
-    static TestDatasetPtr
-    GenerateDataset(int64_t dim, int64_t count, bool with_path) {
-        if constexpr (std::is_same_v<T, int8_t>) {
-            return GenerateDatasetInt8(dim, count, with_path);
-        } else if constexpr (std::is_same_v<T, float>) {
-            return GenerateDatasetFloat(dim, count, with_path);
-        } else {
-            // TODO throw;
-            return nullptr;
-        }
-    }
-
-    static TestDatasetPtr
-    GenerateDatasetFloat(int64_t dim, int64_t count, bool with_path);
-
-    static TestDatasetPtr
-    GenerateDatasetInt8(int64_t dim, int64_t count, bool with_path) {
-        return nullptr;  // TODO
-    };
-
-    static std::string
-    KeyGen(int64_t dim,
-           uint64_t count,
-           std::string datatype = "float",
-           std::string name = "classic",
-           bool with_path = false) {
-        return fmt::format("[dim={}][count={}][type={}][dataset_name={}][with_path={}]",
-                           dim,
-                           count,
-                           datatype,
-                           name,
-                           with_path);
-    }
-
-    static std::string
-    KeyGenIndex(int64_t dim,
-                uint64_t count,
-                std::string index_name,
-                std::string datatype = "float",
-                std::string dataset_name = "classic",
-                bool with_path = false) {
-        auto str = KeyGen(dim, count, std::move(datatype), std::move(dataset_name), with_path);
-        return str + fmt::format("[index_name={}]", index_name);
-    }
-
-    std::pair<IndexPtr, IndexStatus>
-    LoadIndex(const std::string& key) const {
-        if (indexes.find(key) == indexes.end()) {
-            return {nullptr, IndexStatus::Init};
-        }
-        return indexes[key];
-    }
-
-    void
-    SaveIndex(const std::string& key, const IndexPtr& index, IndexStatus status) const {
-        indexes[key] = {index, status};
-    }
-
-    mutable int dataset_base_count{1000};
-
-private:
-    static std::unordered_map<std::string, TestDatasetPtr> datasets;
-=======
     static void
     TestSerializeFile(const IndexPtr& index_from,
                       const IndexPtr& index_to,
                       const TestDatasetPtr& dataset,
                       const std::string& search_param,
                       bool expected_success = true);
->>>>>>> cf12139b
 
     static void
     TestSerializeBinary(const IndexPtr& index,
