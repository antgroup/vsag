
// Copyright 2024-present the vsag project
//
// Licensed under the Apache License, Version 2.0 (the "License");
// you may not use this file except in compliance with the License.
// You may obtain a copy of the License at
//
//     http://www.apache.org/licenses/LICENSE-2.0
//
// Unless required by applicable law or agreed to in writing, software
// distributed under the License is distributed on an "AS IS" BASIS,
// WITHOUT WARRANTIES OR CONDITIONS OF ANY KIND, either express or implied.
// See the License for the specific language governing permissions and
// limitations under the License.

#include "test_index.h"

#include "simd/fp32_simd.h"

namespace fixtures {
static int64_t
Intersection(const int64_t* x, int64_t x_count, const int64_t* y, int64_t y_count) {
    std::unordered_set<int64_t> set_x(x, x + x_count);
    int result = 0;

    for (int i = 0; i < y_count; ++i) {
        if (set_x.count(y[i])) {
            ++result;
        }
    }

    return result;
}

int TestIndex::dataset_base_count = 1000;
std::unordered_map<std::string, std::shared_ptr<TestDataset>> TestIndex::datasets = {};
std::unordered_map<std::string, std::pair<TestIndex::IndexPtr, TestIndex::IndexStatus>>
    TestIndex::indexs = {};

TestIndex::IndexPtr
TestIndex::FastGeneralTest(const std::string& name,
                           const std::string& build_param,
                           const std::string& search_parameters,
                           const std::string& metric_type,
                           int64_t dim,
                           IndexStatus end_status) {
    auto dataset = TestIndex::GenerateAndSetDataset<float>(dim, 1000);

    auto top_k = 10;
    auto range = 0.01f;

    vsag::IndexPtr index = nullptr;

    // Test Factory
    { index = TestFactory(name, build_param, true); }
    if (end_status == IndexStatus::Factory) {
        return index;
    }

<<<<<<< HEAD
TEST_CASE("index search distance", "[ft][index]") {
    vsag::Options::Instance().logger()->SetLevel(vsag::Logger::Level::kDEBUG);

    size_t num_vectors = 1000;
    size_t dim = 256;
    auto metric_type = GENERATE("ip", "cosine", "l2");
    auto algorithm = GENERATE("hnsw", "diskann");

    bool need_normalize = metric_type != std::string("cosine");
    auto [ids, vectors] = fixtures::generate_ids_and_vectors(num_vectors, dim, need_normalize);

    constexpr auto build_parameter_json = R"(
    {{
        "dtype": "float32",
        "metric_type": "{}",
        "dim": {},
        "hnsw": {{
            "max_degree": 24,
            "ef_construction": 200
        }},
        "diskann": {{
            "max_degree": 24,
            "ef_construction": 200,
            "pq_dims": 32,
            "pq_sample_rate": 1,
            "use_pq_search": true,
            "use_bsa": true
        }}
    }}
    )";

    auto build_parameter = fmt::format(build_parameter_json, metric_type, dim);

    auto createindex = vsag::Factory::CreateIndex(algorithm, build_parameter);
    REQUIRE(createindex.has_value());
    auto index = createindex.value();

    // build index
    auto base = vsag::Dataset::Make();
    base->NumElements(num_vectors)
        ->Dim(dim)
        ->Ids(ids.data())
        ->Float32Vectors(vectors.data())
        ->Owner(false);
    auto buildindex = index->Build(base);
    REQUIRE(buildindex.has_value());
=======
    // Test Build
    { TestBuildIndex(index, dim); }
    if (end_status == IndexStatus::Build) {
        return index;
    }

    //    // Test CalcDistanceById;
    //    {
    //        TestCalcDistanceById(index, dataset, metric_type);
    //    }
>>>>>>> 96feda1d

    // Test KnnSearch and RangeSearch
    {
        TestKnnSearch(index, dataset, search_parameters, top_k, 0.99);
        TestRangeSearch(index, dataset, search_parameters, range, 0.99);
    }

    // Serialize & Deserialize
    {
        fixtures::TempDir dir("serialize");
        auto filename = dir.GenerateRandomFile();
        TestSerializeFile(index, filename, true);

        auto another_index = TestDeserializeFile(filename, name, build_param, true);

        TestKnnSearch(another_index, dataset, search_parameters, top_k, 0.99);
        TestRangeSearch(another_index, dataset, search_parameters, range, 0.99);
        TestCalcDistanceById(another_index, dataset, metric_type);
        if (end_status == IndexStatus::DeSerialize) {
            return another_index;
        }
    }
    return index;
}

TestIndex::IndexPtr
TestIndex::TestFactory(const std::string& name,
                       const std::string& build_param,
                       bool expect_success) {
    auto created_index = vsag::Factory::CreateIndex(name, build_param);
    REQUIRE(created_index.has_value() == expect_success);
    return created_index.value();
}

void
TestIndex::TestBuildIndex(IndexPtr index, int64_t dim, bool expected_success) {
    auto dataset = GenerateAndSetDataset<float>(dim, dataset_base_count)->base_;
    TestBuildIndex(index, dataset, expected_success);
}

void
TestIndex::TestBuildIndex(IndexPtr index, DatasetPtr dataset, bool expected_success) {
    auto build_index = index->Build(dataset);
    if (expected_success) {
        REQUIRE(build_index.has_value());
        // check the number of vectors in index
        REQUIRE(index->GetNumElements() == dataset->GetNumElements());
    } else {
        REQUIRE(build_index.has_value() == expected_success);
    }
}

void
TestIndex::TestAddIndex(IndexPtr index, int64_t dim, bool expected_success) {
    auto dataset = GenerateAndSetDataset<float>(dim, dataset_base_count)->base_;
    TestAddIndex(index, dataset, expected_success);
}

void
TestIndex::TestAddIndex(IndexPtr index, DatasetPtr dataset, bool expected_success) {
    auto add_index = index->Add(dataset);
    if (expected_success) {
        REQUIRE(add_index.has_value());
        // check the number of vectors in index
        REQUIRE(index->GetNumElements() == dataset->GetNumElements());
    } else {
        REQUIRE(not add_index.has_value());
    }
}

void
TestIndex::TestContinueAdd(IndexPtr index, int64_t dim, int64_t count, bool expected_success) {
    auto cur_count = index->GetNumElements();
    for (auto i = 0; i < count; ++i) {
        auto one_vector = fixtures::generate_one_dataset(dim, 1);
        delete[] one_vector->GetIds();
        auto ids = new int64_t[1];
        ids[0] = i + cur_count;
        one_vector->Ids(ids);
        if (expected_success) {
            REQUIRE(index->Add(one_vector).has_value());
        }
    }
    if (expected_success) {
        REQUIRE(index->GetNumElements() == cur_count + count);
    }
}

<<<<<<< HEAD
TEST_CASE("search on a deserialized empty index", "[ft][index]") {
    vsag::Options::Instance().logger()->SetLevel(vsag::Logger::Level::kDEBUG);

    int64_t num_vectors = 1000;
    int64_t dim = 64;
    auto index_name = GENERATE("hnsw", "diskann");
    auto metric_type = GENERATE("l2", "ip", "cosine");

    auto index =
        vsag::Factory::CreateIndex(
            index_name, vsag::generate_build_parameters(metric_type, num_vectors, dim).value())
            .value();

    auto base = vsag::Dataset::Make();
    REQUIRE(index->Build(base).has_value());

    auto serializeindex = index->Serialize();
    REQUIRE(serializeindex.has_value());

    auto bs = serializeindex.value();

    index = nullptr;
    index = vsag::Factory::CreateIndex(
                index_name, vsag::generate_build_parameters(metric_type, num_vectors, dim).value())
                .value();
    auto deserializeindex = index->Deserialize(bs);
    REQUIRE(deserializeindex.has_value());

    auto [ids, vectors] = fixtures::generate_ids_and_vectors(1, dim);
    auto one_vector = vsag::Dataset::Make();
    one_vector->NumElements(1)
        ->Dim(dim)
        ->Ids(ids.data())
        ->Float32Vectors(vectors.data())
        ->Owner(false);

    auto search_parameters = R"(
    {
        "hnsw": {
            "ef_search": 100
        },
        "diskann": {
            "ef_search": 100,
            "beam_search": 4,
            "io_limit": 100,
            "use_reorder": false
        }
    }
    )";

    auto knnsearch = index->KnnSearch(one_vector, 10, search_parameters);
    REQUIRE(knnsearch.has_value());
    REQUIRE(knnsearch.value()->GetNumElements() == 1);
    REQUIRE(knnsearch.value()->GetDim() == 0);

    auto rangesearch = index->RangeSearch(one_vector, 10, search_parameters);
    REQUIRE(rangesearch.has_value());
    REQUIRE(rangesearch.value()->GetNumElements() == 1);
    REQUIRE(rangesearch.value()->GetDim() == 0);
}

TEST_CASE("remove vectors from the index", "[ft][index]") {
    vsag::Options::Instance().logger()->SetLevel(vsag::Logger::Level::kDEBUG);
    int64_t num_vectors = 1000;
    int64_t dim = 64;
    auto index_name = GENERATE("fresh_hnsw", "diskann");
    auto metric_type = GENERATE("cosine", "ip", "l2");

    bool need_normalize = metric_type != std::string("cosine");
    auto [ids, vectors] = fixtures::generate_ids_and_vectors(num_vectors, dim, need_normalize);
    auto index = fixtures::generate_index(index_name, metric_type, num_vectors, dim, ids, vectors);

    constexpr auto search_parameters = R"(
    {
        "hnsw": {
            "ef_search": 100
        },
        "diskann": {
            "ef_search": 100,
            "beam_search": 4,
            "io_limit": 100,
            "use_reorder": false
        }
    }
    )";

    if (index_name != std::string("diskann")) {  // index that supports remove
        // remove half data

        int correct = 0;
        for (int i = 0; i < num_vectors; i++) {
            auto query = vsag::Dataset::Make();
            query->NumElements(1)->Dim(dim)->Float32Vectors(vectors.data() + i * dim)->Owner(false);

            int64_t k = 10;
            auto result = index->KnnSearch(query, k, search_parameters);
            REQUIRE(result.has_value());
            if (result.value()->GetIds()[0] == ids[i]) {
                correct += 1;
            }
        }
        float recall_before = ((float)correct) / num_vectors;

        for (int i = 0; i < num_vectors / 2; ++i) {
            auto result = index->Remove(ids[i]);
            REQUIRE(result.has_value());
            REQUIRE(result.value());
        }
        auto wrong_result = index->Remove(-1);
        REQUIRE(wrong_result.has_value());
        REQUIRE_FALSE(wrong_result.value());

        REQUIRE(index->GetNumElements() == num_vectors / 2);

        // test recall for half data
        correct = 0;
        for (int i = 0; i < num_vectors; i++) {
            auto query = vsag::Dataset::Make();
            query->NumElements(1)->Dim(dim)->Float32Vectors(vectors.data() + i * dim)->Owner(false);

            int64_t k = 10;
            auto result = index->KnnSearch(query, k, search_parameters);
            REQUIRE(result.has_value());
            if (i < num_vectors / 2) {
                REQUIRE(result.value()->GetIds()[0] != ids[i]);
            } else {
                if (result.value()->GetIds()[0] == ids[i]) {
                    correct += 1;
                }
            }
        }
        float recall = ((float)correct) / (num_vectors / 2);
        REQUIRE(recall >= 0.98);

        // remove all data
        for (int i = num_vectors / 2; i < num_vectors; ++i) {
            auto result = index->Remove(i);
            REQUIRE(result.has_value());
            REQUIRE(result.value());
        }

        // add data into index again
        correct = 0;
        auto dataset = vsag::Dataset::Make();
        dataset->NumElements(num_vectors)
=======
void
TestIndex::TestKnnSearch(IndexPtr index,
                         std::shared_ptr<fixtures::TestDataset> dataset,
                         const std::string& search_param,
                         int topk,
                         float recall,
                         bool expected_success) {
    auto querys = dataset->query_;
    auto query_count = querys->GetNumElements();
    auto dim = querys->GetDim();
    auto gts = dataset->ground_truth_;
    auto gt_topK = gts->GetDim();
    float cur_recall = 0.0f;
    for (auto i = 0; i < query_count; ++i) {
        auto query = vsag::Dataset::Make();
        query->NumElements(1)
>>>>>>> 96feda1d
            ->Dim(dim)
            ->Float32Vectors(querys->GetFloat32Vectors() + i * dim)
            ->Owner(false);
        auto res = index->KnnSearch(query, topk, search_param);
        REQUIRE(res.has_value() == expected_success);
        if (!expected_success) {
            return;
        }
        REQUIRE(res.value()->GetDim() == topk);
        auto result = res.value()->GetIds();
        auto gt = gts->GetIds() + gt_topK * i;
        auto val = Intersection(gt, gt_topK, result, topk);
        cur_recall += static_cast<float>(val) / static_cast<float>(gt_topK);
        auto has_func_cal_dis_by_id =
            index->CalcDistanceById(query->GetFloat32Vectors(), result[0]);
        if (has_func_cal_dis_by_id.has_value()) {
            for (int j = 0; j < topk; ++j) {
                REQUIRE(index->CalcDistanceById(query->GetFloat32Vectors(), result[j]) ==
                        res.value()->GetDistances()[j]);
            }
        }
    }
    REQUIRE(cur_recall > recall * query_count);
}

void
TestIndex::TestRangeSearch(IndexPtr index,
                           std::shared_ptr<fixtures::TestDataset> dataset,
                           const std::string& search_param,
                           float radius,
                           float recall,
                           int64_t limited_size,
                           bool expected_success) {
    auto querys = dataset->query_;
    auto query_count = querys->GetNumElements();
    auto dim = querys->GetDim();
    auto gts = dataset->ground_truth_;
    auto gt_topK = gts->GetDim();
    float cur_recall = 0.0f;
    for (auto i = 0; i < query_count; ++i) {
        auto query = vsag::Dataset::Make();
        query->NumElements(1)
            ->Dim(dim)
            ->Float32Vectors(querys->GetFloat32Vectors() + i * dim)
            ->Owner(false);
        auto res = index->RangeSearch(query, radius, search_param, limited_size);
        REQUIRE(res.has_value() == expected_success);
        if (!expected_success) {
            return;
        }
        if (limited_size > 0) {
            REQUIRE(res.value()->GetDim() <= limited_size);
        }
        auto result = res.value()->GetIds();
        auto gt = gts->GetIds() + gt_topK * i;
        auto val = Intersection(gt, gt_topK, result, res.value()->GetDim());
        cur_recall += static_cast<float>(val) / static_cast<float>(gt_topK);
        auto has_func_cal_dis_by_id =
            index->CalcDistanceById(query->GetFloat32Vectors(), result[0]);
        if (has_func_cal_dis_by_id.has_value()) {
            for (int j = 0; j < res.value()->GetDim(); ++j) {
                REQUIRE(index->CalcDistanceById(query->GetFloat32Vectors(), result[j]) ==
                        res.value()->GetDistances()[j]);
            }
        }
    }
    REQUIRE(cur_recall > recall * query_count);
}

void
TestIndex::TestCalcDistanceById(IndexPtr index,
                                std::shared_ptr<fixtures::TestDataset> dataset,
                                const std::string& metric_str,
                                float error) {
    int64_t dim = dataset->base_->GetDim();
    auto query = fixtures::generate_one_dataset(dim, 1);
    for (int j = 0; j < 10; ++j) {
        auto id = fixtures::RandomValue<int>(0, 999);

        auto result = index->CalcDistanceById(query->GetFloat32Vectors(), id);
        const auto data = dataset->base_->GetFloat32Vectors() + dim * id;
        float score = 0;
        if (metric_str == std::string("l2")) {
            score = vsag::FP32ComputeL2Sqr(query->GetFloat32Vectors(), data, dim);
        } else if (metric_str == std::string("ip")) {
            score = 1 - vsag::FP32ComputeIP(query->GetFloat32Vectors(), data, dim);
        } else if (metric_str == std::string("cosine")) {
            float mold_query =
                vsag::FP32ComputeIP(query->GetFloat32Vectors(), query->GetFloat32Vectors(), dim);
            float mold_base = vsag::FP32ComputeIP(data, data, dim);
            score = 1 - vsag::FP32ComputeIP(query->GetFloat32Vectors(), data, dim) /
                            std::sqrt(mold_query * mold_base);
        }
        float return_score = result.value();
        REQUIRE(std::abs(return_score - score) < error);
    }
}
void
TestIndex::TestSerializeFile(TestIndex::IndexPtr index,
                             const std::string& path,
                             bool expected_success) {
    std::ofstream outfile(path, std::ios::out | std::ios::binary);
    auto serialize_index = index->Serialize(outfile);
    REQUIRE(serialize_index.has_value() == expected_success);
    outfile.close();
}

TestIndex::IndexPtr
TestIndex::TestDeserializeFile(const std::string& path,
                               const std::string& name,
                               const std::string& param,
                               bool expected_success) {
    auto another_index = TestFactory(name, param, true);
    std::ifstream infile(path, std::ios::in | std::ios::binary);
    auto deserialize_index = another_index->Deserialize(infile);
    REQUIRE(deserialize_index.has_value() == expected_success);
    infile.close();
    return another_index;
}

template <typename T>
static T*
CopyVector(const std::vector<T>& vec) {
    auto result = new T[vec.size()];
    memcpy(result, vec.data(), vec.size() * sizeof(T));
    return result;
}

TestDatasetPtr
TestIndex::GenerateDatasetFloat(int64_t dim, uint64_t count) {
    auto base = vsag::Dataset::Make();
    auto [ids, vectors] = generate_ids_and_vectors(count, dim, true, time(nullptr));
    base->Dim(dim)
        ->NumElements(count)
        ->Float32Vectors(CopyVector(vectors))
        ->Ids(CopyVector(ids))
        ->Owner(true);
    int64_t query_count = count / 10;
    auto start = random() % (count - query_count);
    auto query = vsag::Dataset::Make();
    query->Dim(dim)
        ->NumElements(query_count)
        ->Float32Vectors(base->GetFloat32Vectors() + start * dim)
        ->Ids(base->GetIds() + start)
        ->Owner(false);
    auto gt = vsag::Dataset::Make();  // TODO(LHT) brute_force
    gt->Dim(1)->NumElements(query_count)->Ids(base->GetIds() + start)->Owner(false);
    auto dataset = std::make_shared<TestDataset>(base, query, gt);
    return dataset;
}

}  // namespace fixtures<|MERGE_RESOLUTION|>--- conflicted
+++ resolved
@@ -57,54 +57,6 @@
         return index;
     }
 
-<<<<<<< HEAD
-TEST_CASE("index search distance", "[ft][index]") {
-    vsag::Options::Instance().logger()->SetLevel(vsag::Logger::Level::kDEBUG);
-
-    size_t num_vectors = 1000;
-    size_t dim = 256;
-    auto metric_type = GENERATE("ip", "cosine", "l2");
-    auto algorithm = GENERATE("hnsw", "diskann");
-
-    bool need_normalize = metric_type != std::string("cosine");
-    auto [ids, vectors] = fixtures::generate_ids_and_vectors(num_vectors, dim, need_normalize);
-
-    constexpr auto build_parameter_json = R"(
-    {{
-        "dtype": "float32",
-        "metric_type": "{}",
-        "dim": {},
-        "hnsw": {{
-            "max_degree": 24,
-            "ef_construction": 200
-        }},
-        "diskann": {{
-            "max_degree": 24,
-            "ef_construction": 200,
-            "pq_dims": 32,
-            "pq_sample_rate": 1,
-            "use_pq_search": true,
-            "use_bsa": true
-        }}
-    }}
-    )";
-
-    auto build_parameter = fmt::format(build_parameter_json, metric_type, dim);
-
-    auto createindex = vsag::Factory::CreateIndex(algorithm, build_parameter);
-    REQUIRE(createindex.has_value());
-    auto index = createindex.value();
-
-    // build index
-    auto base = vsag::Dataset::Make();
-    base->NumElements(num_vectors)
-        ->Dim(dim)
-        ->Ids(ids.data())
-        ->Float32Vectors(vectors.data())
-        ->Owner(false);
-    auto buildindex = index->Build(base);
-    REQUIRE(buildindex.has_value());
-=======
     // Test Build
     { TestBuildIndex(index, dim); }
     if (end_status == IndexStatus::Build) {
@@ -115,7 +67,6 @@
     //    {
     //        TestCalcDistanceById(index, dataset, metric_type);
     //    }
->>>>>>> 96feda1d
 
     // Test KnnSearch and RangeSearch
     {
@@ -204,153 +155,6 @@
     }
 }
 
-<<<<<<< HEAD
-TEST_CASE("search on a deserialized empty index", "[ft][index]") {
-    vsag::Options::Instance().logger()->SetLevel(vsag::Logger::Level::kDEBUG);
-
-    int64_t num_vectors = 1000;
-    int64_t dim = 64;
-    auto index_name = GENERATE("hnsw", "diskann");
-    auto metric_type = GENERATE("l2", "ip", "cosine");
-
-    auto index =
-        vsag::Factory::CreateIndex(
-            index_name, vsag::generate_build_parameters(metric_type, num_vectors, dim).value())
-            .value();
-
-    auto base = vsag::Dataset::Make();
-    REQUIRE(index->Build(base).has_value());
-
-    auto serializeindex = index->Serialize();
-    REQUIRE(serializeindex.has_value());
-
-    auto bs = serializeindex.value();
-
-    index = nullptr;
-    index = vsag::Factory::CreateIndex(
-                index_name, vsag::generate_build_parameters(metric_type, num_vectors, dim).value())
-                .value();
-    auto deserializeindex = index->Deserialize(bs);
-    REQUIRE(deserializeindex.has_value());
-
-    auto [ids, vectors] = fixtures::generate_ids_and_vectors(1, dim);
-    auto one_vector = vsag::Dataset::Make();
-    one_vector->NumElements(1)
-        ->Dim(dim)
-        ->Ids(ids.data())
-        ->Float32Vectors(vectors.data())
-        ->Owner(false);
-
-    auto search_parameters = R"(
-    {
-        "hnsw": {
-            "ef_search": 100
-        },
-        "diskann": {
-            "ef_search": 100,
-            "beam_search": 4,
-            "io_limit": 100,
-            "use_reorder": false
-        }
-    }
-    )";
-
-    auto knnsearch = index->KnnSearch(one_vector, 10, search_parameters);
-    REQUIRE(knnsearch.has_value());
-    REQUIRE(knnsearch.value()->GetNumElements() == 1);
-    REQUIRE(knnsearch.value()->GetDim() == 0);
-
-    auto rangesearch = index->RangeSearch(one_vector, 10, search_parameters);
-    REQUIRE(rangesearch.has_value());
-    REQUIRE(rangesearch.value()->GetNumElements() == 1);
-    REQUIRE(rangesearch.value()->GetDim() == 0);
-}
-
-TEST_CASE("remove vectors from the index", "[ft][index]") {
-    vsag::Options::Instance().logger()->SetLevel(vsag::Logger::Level::kDEBUG);
-    int64_t num_vectors = 1000;
-    int64_t dim = 64;
-    auto index_name = GENERATE("fresh_hnsw", "diskann");
-    auto metric_type = GENERATE("cosine", "ip", "l2");
-
-    bool need_normalize = metric_type != std::string("cosine");
-    auto [ids, vectors] = fixtures::generate_ids_and_vectors(num_vectors, dim, need_normalize);
-    auto index = fixtures::generate_index(index_name, metric_type, num_vectors, dim, ids, vectors);
-
-    constexpr auto search_parameters = R"(
-    {
-        "hnsw": {
-            "ef_search": 100
-        },
-        "diskann": {
-            "ef_search": 100,
-            "beam_search": 4,
-            "io_limit": 100,
-            "use_reorder": false
-        }
-    }
-    )";
-
-    if (index_name != std::string("diskann")) {  // index that supports remove
-        // remove half data
-
-        int correct = 0;
-        for (int i = 0; i < num_vectors; i++) {
-            auto query = vsag::Dataset::Make();
-            query->NumElements(1)->Dim(dim)->Float32Vectors(vectors.data() + i * dim)->Owner(false);
-
-            int64_t k = 10;
-            auto result = index->KnnSearch(query, k, search_parameters);
-            REQUIRE(result.has_value());
-            if (result.value()->GetIds()[0] == ids[i]) {
-                correct += 1;
-            }
-        }
-        float recall_before = ((float)correct) / num_vectors;
-
-        for (int i = 0; i < num_vectors / 2; ++i) {
-            auto result = index->Remove(ids[i]);
-            REQUIRE(result.has_value());
-            REQUIRE(result.value());
-        }
-        auto wrong_result = index->Remove(-1);
-        REQUIRE(wrong_result.has_value());
-        REQUIRE_FALSE(wrong_result.value());
-
-        REQUIRE(index->GetNumElements() == num_vectors / 2);
-
-        // test recall for half data
-        correct = 0;
-        for (int i = 0; i < num_vectors; i++) {
-            auto query = vsag::Dataset::Make();
-            query->NumElements(1)->Dim(dim)->Float32Vectors(vectors.data() + i * dim)->Owner(false);
-
-            int64_t k = 10;
-            auto result = index->KnnSearch(query, k, search_parameters);
-            REQUIRE(result.has_value());
-            if (i < num_vectors / 2) {
-                REQUIRE(result.value()->GetIds()[0] != ids[i]);
-            } else {
-                if (result.value()->GetIds()[0] == ids[i]) {
-                    correct += 1;
-                }
-            }
-        }
-        float recall = ((float)correct) / (num_vectors / 2);
-        REQUIRE(recall >= 0.98);
-
-        // remove all data
-        for (int i = num_vectors / 2; i < num_vectors; ++i) {
-            auto result = index->Remove(i);
-            REQUIRE(result.has_value());
-            REQUIRE(result.value());
-        }
-
-        // add data into index again
-        correct = 0;
-        auto dataset = vsag::Dataset::Make();
-        dataset->NumElements(num_vectors)
-=======
 void
 TestIndex::TestKnnSearch(IndexPtr index,
                          std::shared_ptr<fixtures::TestDataset> dataset,
@@ -367,7 +171,6 @@
     for (auto i = 0; i < query_count; ++i) {
         auto query = vsag::Dataset::Make();
         query->NumElements(1)
->>>>>>> 96feda1d
             ->Dim(dim)
             ->Float32Vectors(querys->GetFloat32Vectors() + i * dim)
             ->Owner(false);
