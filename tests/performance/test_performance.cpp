
// Copyright 2024-present the vsag project
//
// Licensed under the Apache License, Version 2.0 (the "License");
// you may not use this file except in compliance with the License.
// You may obtain a copy of the License at
//
//     http://www.apache.org/licenses/LICENSE-2.0
//
// Unless required by applicable law or agreed to in writing, software
// distributed under the License is distributed on an "AS IS" BASIS,
// WITHOUT WARRANTIES OR CONDITIONS OF ANY KIND, either express or implied.
// See the License for the specific language governing permissions and
// limitations under the License.

#include <sys/stat.h>

#include <chrono>
#include <fstream>
#include <iostream>
#include <memory>
#include <regex>
#include <string>
#include <unordered_set>

#include "H5Cpp.h"
#include "nlohmann/json.hpp"
#include "spdlog/spdlog.h"
#include "vsag/vsag.h"

using namespace nlohmann;
using namespace spdlog;
using namespace vsag;

json
run_test(const std::string& index_name,
         const std::string& process,
         const std::string& build_parameters,
         const std::string& search_parameters,
         const std::string& dataset_path);

const static std::string DIR_NAME = "/tmp/test_performance/";
const static std::string META_DATA_FILE = "_meta.data";

int
main(int argc, char* argv[]) {
    set_level(level::off);
    if (argc != 6) {
        std::cerr << "Usage: " << argv[0]
                  << " <dataset_file_path> <process> <index_name> <build_param> <search_param>"
                  << std::endl;
        return -1;
    }

    std::string dataset_filename = argv[1];
    std::string process = argv[2];
    std::string index_name = argv[3];
    std::string build_parameters = argv[4];
    std::string search_parameters = argv[5];

    struct stat st;
    if (stat(DIR_NAME.c_str(), &st) != 0) {
        int status = mkdir(DIR_NAME.c_str(), S_IRWXU | S_IRWXG | S_IROTH | S_IXOTH);
        if (status != 0) {
            std::cerr << "Error creating directory: " << DIR_NAME << std::endl;
            return -1;
        }
    }

    auto result =
        run_test(dataset_filename, process, index_name, build_parameters, search_parameters);
    spdlog::debug("done");
    std::cout << result.dump(4) << std::endl;

    return 0;
}

std::unordered_set<int64_t>
getIntersection(const int64_t* neighbors,
                const int64_t* ground_truth,
                size_t recall_num,
                size_t top_k) {
    std::unordered_set<int64_t> neighbors_set(neighbors, neighbors + recall_num);
    std::unordered_set<int64_t> intersection;
    for (size_t i = 0; i < top_k; ++i) {
        if (i < top_k && neighbors_set.count(ground_truth[i])) {
            intersection.insert(ground_truth[i]);
        }
    }
    return intersection;
}

class TestDataset;
using TestDatasetPtr = std::shared_ptr<TestDataset>;
class TestDataset {
public:
    static TestDatasetPtr
    Load(const std::string& filename) {
        H5::H5File file(filename, H5F_ACC_RDONLY);

        // check datasets exist
        bool has_labels = false;
        {
            auto datasets = get_datasets(file);
            assert(datasets.count("train"));
            assert(datasets.count("test"));
            assert(datasets.count("neighbors"));
            has_labels = datasets.count("train_labels") && datasets.count("test_labels");
        }

        // get and (should check shape)
        auto train_shape = get_shape(file, "train");
        spdlog::debug("train.shape: " + to_string(train_shape));
        auto test_shape = get_shape(file, "test");
        spdlog::debug("test.shape: " + to_string(test_shape));
        auto neighbors_shape = get_shape(file, "neighbors");
        spdlog::debug("neighbors.shape: " + to_string(neighbors_shape));
        assert(train_shape.second == test_shape.second);

        auto obj = std::make_shared<TestDataset>();
        obj->train_shape_ = train_shape;
        obj->test_shape_ = test_shape;
        obj->neighbors_shape_ = neighbors_shape;
        obj->dim_ = train_shape.second;
        obj->number_of_base_ = train_shape.first;
        obj->number_of_query_ = test_shape.first;

        // read from file
        {
            H5::DataSet dataset = file.openDataSet("/train");
            H5::DataSpace dataspace = dataset.getSpace();
            auto data_type = dataset.getDataType();
            H5::PredType type = H5::PredType::ALPHA_I8;
            if (data_type.getClass() == H5T_INTEGER && data_type.getSize() == 1) {
                obj->train_data_type_ = vsag::DATATYPE_INT8;
                type = H5::PredType::ALPHA_I8;
                obj->train_data_size_ = 1;
            } else if (data_type.getClass() == H5T_FLOAT) {
                obj->train_data_type_ = vsag::DATATYPE_FLOAT32;
                type = H5::PredType::NATIVE_FLOAT;
                obj->train_data_size_ = 4;
            } else {
                throw std::runtime_error(
                    fmt::format("wrong data type, data type ({}), data size ({})",
                                (int)data_type.getClass(),
                                data_type.getSize()));
            }
            obj->train_ = std::shared_ptr<char[]>(
                new char[train_shape.first * train_shape.second * obj->train_data_size_]);
            dataset.read(obj->train_.get(), type, dataspace);
        }

        {
            H5::DataSet dataset = file.openDataSet("/test");
            H5::DataSpace dataspace = dataset.getSpace();
            auto data_type = dataset.getDataType();
            H5::PredType type = H5::PredType::ALPHA_I8;
            if (data_type.getClass() == H5T_INTEGER && data_type.getSize() == 1) {
                obj->test_data_type_ = vsag::DATATYPE_INT8;
                type = H5::PredType::ALPHA_I8;
                obj->test_data_size_ = 1;
            } else if (data_type.getClass() == H5T_FLOAT) {
                obj->test_data_type_ = vsag::DATATYPE_FLOAT32;
                type = H5::PredType::NATIVE_FLOAT;
                obj->test_data_size_ = 4;
            } else {
                throw std::runtime_error("wrong data type");
            }
            obj->test_ = std::shared_ptr<char[]>(
                new char[test_shape.first * test_shape.second * obj->test_data_size_]);
            dataset.read(obj->test_.get(), type, dataspace);
        }
        {
            obj->neighbors_ = std::shared_ptr<int64_t[]>(
                new int64_t[neighbors_shape.first * neighbors_shape.second]);
            H5::DataSet dataset = file.openDataSet("/neighbors");
            H5::DataSpace dataspace = dataset.getSpace();
            H5::FloatType datatype(H5::PredType::NATIVE_INT64);
            dataset.read(obj->neighbors_.get(), datatype, dataspace);
        }
        if (has_labels) {
            H5::DataSet dataset = file.openDataSet("/train_labels");
            H5::DataSpace dataspace = dataset.getSpace();
            H5::FloatType datatype(H5::PredType::NATIVE_INT64);
            obj->train_labels_ = std::shared_ptr<int64_t[]>(new int64_t[obj->number_of_base_]);
            dataset.read(obj->train_labels_.get(), datatype, dataspace);
        }

        if (has_labels) {
            H5::DataSet dataset = file.openDataSet("/test_labels");
            H5::DataSpace dataspace = dataset.getSpace();
            H5::FloatType datatype(H5::PredType::NATIVE_INT64);
            obj->test_labels_ = std::shared_ptr<int64_t[]>(new int64_t[obj->number_of_query_]);
            dataset.read(obj->test_labels_.get(), datatype, dataspace);
        }

        return obj;
    }

public:
    const void*
    GetTrain() const {
        return train_.get();
    }

    const void*
    GetTest() const {
        return test_.get();
    }

    const void*
    GetOneTest(int64_t id) const {
        return test_.get() + id * dim_ * test_data_size_;
    }

    int64_t
    GetNearestNeighbor(int64_t i) const {
        return neighbors_[i * neighbors_shape_.second];
    }

    int64_t*
    GetNeighbors(int64_t i) const {
        return neighbors_.get() + i * neighbors_shape_.second;
    }

    int64_t
    GetNumberOfBase() const {
        return number_of_base_;
    }

    int64_t
    GetNumberOfQuery() const {
        return number_of_query_;
    }

    int64_t
    GetDim() const {
        return dim_;
    }

<<<<<<< HEAD
    bool
    IsMatch(int64_t query_id, int64_t base_id) {
        return test_labels_[query_id] == train_labels_[base_id];
=======
    std::string
    GetTrainDataType() const {
        return train_data_type_;
    }
    std::string
    GetTestDataType() const {
        return test_data_type_;
>>>>>>> fb011043
    }

private:
    using shape_t = std::pair<int64_t, int64_t>;
    static std::unordered_set<std::string>
    get_datasets(const H5::H5File& file) {
        std::unordered_set<std::string> datasets;
        H5::Group root = file.openGroup("/");
        hsize_t numObj = root.getNumObjs();
        for (unsigned i = 0; i < numObj; ++i) {
            std::string objname = root.getObjnameByIdx(i);
            H5O_info_t objinfo;
            root.getObjinfo(objname, objinfo);
            if (objinfo.type == H5O_type_t::H5O_TYPE_DATASET) {
                datasets.insert(objname);
            }
        }
        return datasets;
    }

    static shape_t
    get_shape(const H5::H5File& file, const std::string& dataset_name) {
        H5::DataSet dataset = file.openDataSet(dataset_name);
        H5::DataSpace dataspace = dataset.getSpace();
        hsize_t dims_out[2];
        int ndims = dataspace.getSimpleExtentDims(dims_out, NULL);
        return std::make_pair<int64_t, int64_t>(dims_out[0], dims_out[1]);
    }

    static std::string
    to_string(const shape_t& shape) {
        return "[" + std::to_string(shape.first) + "," + std::to_string(shape.second) + "]";
    }

private:
    std::shared_ptr<char[]> train_;
    std::shared_ptr<char[]> test_;
    std::shared_ptr<int64_t[]> neighbors_;
    std::shared_ptr<int64_t[]> train_labels_;
    std::shared_ptr<int64_t[]> test_labels_;
    shape_t train_shape_;
    shape_t test_shape_;
    shape_t neighbors_shape_;
    int64_t number_of_base_;
    int64_t number_of_query_;
    int64_t dim_;
    size_t train_data_size_;
    size_t test_data_size_;
    std::string train_data_type_;
    std::string test_data_type_;
};

class Test {
public:
    static json
    Build(const std::string& dataset_path,
          const std::string& index_name,
          const std::string& build_parameters) {
        spdlog::debug("index_name: " + index_name);
        spdlog::debug("build_parameters: " + build_parameters);
        auto index = Factory::CreateIndex(index_name, build_parameters).value();

        spdlog::debug("dataset_path: " + dataset_path);
        auto test_dataset = TestDataset::Load(dataset_path);

        // build
        int64_t total_base = test_dataset->GetNumberOfBase();
        auto ids = range(total_base);
        auto base = Dataset::Make();
        base->NumElements(total_base)->Dim(test_dataset->GetDim())->Ids(ids.get())->Owner(false);
        if (test_dataset->GetTrainDataType() == vsag::DATATYPE_FLOAT32) {
            base->Float32Vectors((const float*)test_dataset->GetTrain());
        } else if (test_dataset->GetTrainDataType() == vsag::DATATYPE_INT8) {
            base->Int8Vectors((const int8_t*)test_dataset->GetTrain());
        }
        auto build_start = std::chrono::steady_clock::now();
        if (auto buildindex = index->Build(base); not buildindex.has_value()) {
            std::cerr << "build error: " << buildindex.error().message << std::endl;
            exit(-1);
        }
        auto build_finish = std::chrono::steady_clock::now();

        // serialize
        auto serialize_result = index->Serialize();
        if (not serialize_result.has_value()) {
            throw std::runtime_error("serialize error: " + serialize_result.error().message);
        }
        vsag::BinarySet& binary_set = serialize_result.value();
        std::filesystem::path dir(DIR_NAME);
        std::map<std::string, size_t> file_sizes;
        for (const auto& key : binary_set.GetKeys()) {
            std::filesystem::path file_path(key);
            std::filesystem::path full_path = dir / file_path;
            vsag::Binary binary = binary_set.Get(key);
            std::ofstream file(full_path.string(), std::ios::binary);
            file.write(reinterpret_cast<char*>(binary.data.get()), binary.size);
            file_sizes[key] = binary.size;
            file.close();
        }

        std::ofstream outfile(dir / META_DATA_FILE);
        for (const auto& pair : file_sizes) {
            outfile << pair.first << " " << pair.second << std::endl;
        }
        outfile.close();
        index = nullptr;

        json output;
        output["index_name"] = index_name;
        output["build_parameters"] = build_parameters;
        output["dataset"] = dataset_path;
        output["num_base"] = total_base;
        double build_time_in_second =
            std::chrono::duration<double>(build_finish - build_start).count();
        output["build_time_in_second"] = build_time_in_second;
        output["tps"] = total_base / build_time_in_second;
        return output;
    }

    static json
    Search(const std::string& dataset_path,
           const std::string& index_name,
           const int64_t top_k,
           const std::string& build_parameters,
           const std::string& search_parameters) {
        // deserialize
        std::filesystem::path dir(DIR_NAME);
        std::map<std::string, size_t> file_sizes;
        std::ifstream infile(dir / META_DATA_FILE);
        std::string filename;
        size_t size;
        while (infile >> filename >> size) {
            file_sizes[filename] = size;
        }
        infile.close();

        auto index = Factory::CreateIndex(index_name, build_parameters).value();
        vsag::ReaderSet reader_set;
        for (const auto& single_file : file_sizes) {
            const std::string& key = single_file.first;
            size_t size = single_file.second;
            std::filesystem::path file_path(key);
            std::filesystem::path full_path = dir / file_path;
            auto reader = vsag::Factory::CreateLocalFileReader(full_path.string(), 0, size);
            reader_set.Set(key, reader);
        }

        index->Deserialize(reader_set);
        unsigned long long memoryUsage = 0;
        std::ifstream statFileAfter("/proc/self/status");
        if (statFileAfter.is_open()) {
            std::string line;
            while (std::getline(statFileAfter, line)) {
                if (line.substr(0, 6) == "VmRSS:") {
                    std::string value = line.substr(6);
                    memoryUsage = std::stoull(value) * 1024;
                    break;
                }
            }
            statFileAfter.close();
        }

        auto test_dataset = TestDataset::Load(dataset_path);

        // search
        auto search_start = std::chrono::steady_clock::now();
        int64_t correct = 0;
        int64_t total = test_dataset->GetNumberOfQuery();
        spdlog::debug("total: " + std::to_string(total));
        std::vector<DatasetPtr> results;
        for (int64_t i = 0; i < total; ++i) {
            auto query = Dataset::Make();
<<<<<<< HEAD
            query->NumElements(1)
                ->Dim(test_dataset->GetDim())
                ->Float32Vectors(test_dataset->GetTest().get() + i * test_dataset->GetDim())
                ->Owner(false);
            auto filter = [&test_dataset, i](int64_t base_id) {
                return not test_dataset->IsMatch(i, base_id);
            };
            auto result = index->KnnSearch(query, top_k, search_parameters, filter);
=======
            query->NumElements(1)->Dim(test_dataset->GetDim())->Owner(false);

            if (test_dataset->GetTestDataType() == vsag::DATATYPE_FLOAT32) {
                query->Float32Vectors((const float*)test_dataset->GetOneTest(i));
            } else if (test_dataset->GetTestDataType() == vsag::DATATYPE_INT8) {
                query->Int8Vectors((const int8_t*)test_dataset->GetOneTest(i));
            }
            auto result = index->KnnSearch(query, top_k, search_parameters);
>>>>>>> fb011043
            if (not result.has_value()) {
                std::cerr << "query error: " << result.error().message << std::endl;
                exit(-1);
            }
            results.emplace_back(result.value());
        }
        auto search_finish = std::chrono::steady_clock::now();

        // calculate recall
        for (int64_t i = 0; i < total; ++i) {
            // k@k
            int64_t* neighbors = test_dataset->GetNeighbors(i);
            const int64_t* ground_truth = results[i]->GetIds();
            auto hit_result = getIntersection(neighbors, ground_truth, top_k, top_k);
            correct += hit_result.size();
        }
        spdlog::debug("correct: " + std::to_string(correct));
        float recall = 1.0 * correct / (total * top_k);

        json output;
        // input
        output["index_name"] = index_name;
        output["search_parameters"] = search_parameters;
        output["dataset"] = dataset_path;
        // for debugging
        double search_time_in_second =
            std::chrono::duration<double>(search_finish - search_start).count();
        output["search_time_in_second"] = search_time_in_second;
        output["correct"] = correct;
        output["num_query"] = total;
        output["top_k"] = top_k;
        // key results
        output["recall"] = recall;
        output["qps"] = total / search_time_in_second;
        output["estimate_used_memory"] = index->GetMemoryUsage();
        output["memory"] = memoryUsage;
        return output;
    }

private:
    static std::shared_ptr<int64_t[]>
    range(int64_t length) {
        auto result = std::shared_ptr<int64_t[]>(new int64_t[length]);
        for (int64_t i = 0; i < length; ++i) {
            result[i] = i;
        }
        return result;
    }
};

bool
valid_and_extrcat_top_k(const std::string& input, int64_t& number) {
    std::regex pattern(R"(^search:(\d+)$)");
    std::smatch match;
    if (std::regex_match(input, match, pattern)) {
        number = std::stoi(match[1].str());
        if (number <= 0) {
            std::cerr << "top k must be set to a value more than 0" << std::endl;
            exit(-1);
        }
        return true;
    }
    if (input == "search") {
        number = 1;
        return true;
    }
    return false;
}

nlohmann::json
run_test(const std::string& dataset_path,
         const std::string& process,
         const std::string& index_name,
         const std::string& build_parameters,
         const std::string& search_parameters) {
    int64_t top_k;
    if (process == "build") {
        return Test::Build(dataset_path, index_name, build_parameters);
    } else if (valid_and_extrcat_top_k(process, top_k)) {
        return Test::Search(dataset_path, index_name, top_k, build_parameters, search_parameters);
    } else {
        std::cerr << "process must be search or build." << std::endl;
        exit(-1);
    }
}<|MERGE_RESOLUTION|>--- conflicted
+++ resolved
@@ -238,19 +238,18 @@
         return dim_;
     }
 
-<<<<<<< HEAD
+    std::string
+    GetTrainDataType() const {
+        return train_data_type_;
+    }
+    std::string
+    GetTestDataType() const {
+        return test_data_type_;
+    }
+
     bool
     IsMatch(int64_t query_id, int64_t base_id) {
         return test_labels_[query_id] == train_labels_[base_id];
-=======
-    std::string
-    GetTrainDataType() const {
-        return train_data_type_;
-    }
-    std::string
-    GetTestDataType() const {
-        return test_data_type_;
->>>>>>> fb011043
     }
 
 private:
@@ -423,16 +422,6 @@
         std::vector<DatasetPtr> results;
         for (int64_t i = 0; i < total; ++i) {
             auto query = Dataset::Make();
-<<<<<<< HEAD
-            query->NumElements(1)
-                ->Dim(test_dataset->GetDim())
-                ->Float32Vectors(test_dataset->GetTest().get() + i * test_dataset->GetDim())
-                ->Owner(false);
-            auto filter = [&test_dataset, i](int64_t base_id) {
-                return not test_dataset->IsMatch(i, base_id);
-            };
-            auto result = index->KnnSearch(query, top_k, search_parameters, filter);
-=======
             query->NumElements(1)->Dim(test_dataset->GetDim())->Owner(false);
 
             if (test_dataset->GetTestDataType() == vsag::DATATYPE_FLOAT32) {
@@ -440,8 +429,10 @@
             } else if (test_dataset->GetTestDataType() == vsag::DATATYPE_INT8) {
                 query->Int8Vectors((const int8_t*)test_dataset->GetOneTest(i));
             }
-            auto result = index->KnnSearch(query, top_k, search_parameters);
->>>>>>> fb011043
+            auto filter = [&test_dataset, i](int64_t base_id) {
+                return not test_dataset->IsMatch(i, base_id);
+            };
+            auto result = index->KnnSearch(query, top_k, search_parameters, filter);
             if (not result.has_value()) {
                 std::cerr << "query error: " << result.error().message << std::endl;
                 exit(-1);
