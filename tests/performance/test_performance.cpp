--- conflicted
+++ resolved
@@ -400,16 +400,12 @@
             auto query = Dataset::Make();
             query->NumElements(1)->Dim(test_dataset->GetDim())->Owner(false);
 
-<<<<<<< HEAD
             if (test_dataset->GetTestDataType() == vsag::DATATYPE_FLOAT32) {
                 query->Float32Vectors((const float*)test_dataset->GetOneTest(i));
             } else if (test_dataset->GetTestDataType() == vsag::DATATYPE_INT8) {
                 query->Int8Vectors((const int8_t*)test_dataset->GetOneTest(i));
             }
-            auto result = index->KnnSearch(query, 10, search_parameters);
-=======
             auto result = index->KnnSearch(query, top_k, search_parameters);
->>>>>>> 2377ed1e
             if (not result.has_value()) {
                 std::cerr << "query error: " << result.error().message << std::endl;
                 exit(-1);
