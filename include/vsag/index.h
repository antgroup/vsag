
// Copyright 2024-present the vsag project
//
// Licensed under the Apache License, Version 2.0 (the "License");
// you may not use this file except in compliance with the License.
// You may obtain a copy of the License at
//
//     http://www.apache.org/licenses/LICENSE-2.0
//
// Unless required by applicable law or agreed to in writing, software
// distributed under the License is distributed on an "AS IS" BASIS,
// WITHOUT WARRANTIES OR CONDITIONS OF ANY KIND, either express or implied.
// See the License for the specific language governing permissions and
// limitations under the License.

#pragma once

#include <cstddef>
#include <cstdint>
#include <limits>
#include <queue>
#include <stdexcept>

#include "bitset.h"
#include "features.h"
#include "vsag/binaryset.h"
#include "vsag/bitset.h"
#include "vsag/dataset.h"
#include "vsag/errors.h"
#include "vsag/expected.hpp"
#include "vsag/filter.h"
#include "vsag/index_features.h"
#include "vsag/readerset.h"

namespace vsag {

class Index;
using IndexPtr = std::shared_ptr<Index>;
using IdMapFunction = std::function<std::tuple<bool, int64_t>(int64_t)>;

struct MergeUnit {
    IndexPtr index = nullptr;
    IdMapFunction id_map_func = nullptr;
};

class Index {
public:
    // [basic methods]

    /**
      * @brief Building index with all vectors
      * 
      * @param base should contains dim, num_elements, ids and vectors
      * @return IDs that failed to insert into the index
      */
    virtual tl::expected<std::vector<int64_t>, Error>
    Build(const DatasetPtr& base) = 0;

    struct Checkpoint {
        BinarySet data;
        bool finish = false;
    };

    /**
      * @brief Provide dynamism for indexes that do not support insertions
      *
      * @param base should contains dim, num_elements, ids and vectors
      * @param binary_set contains intermediate data from the last checkpoint
      * @return intermediate data of the current checkpoint
      */
    virtual tl::expected<Checkpoint, Error>
    ContinueBuild(const DatasetPtr& base, const BinarySet& binary_set) {
        throw std::runtime_error("Index not support partial build");
    }

    /**
      * @brief Adding vectors into a built index, only HNSW supported now, called on other index will cause exception
      * 
      * @param base should contains dim, num_elements, ids and vectors
      * @return IDs that failed to insert into the index
      */
    virtual tl::expected<std::vector<int64_t>, Error>
    Add(const DatasetPtr& base) {
        throw std::runtime_error("Index not support adding vectors");
    }

    /**
      * @brief Remove the vector corresponding to the given ID from the index
      *
      * @param id of the vector that need to be removed from the index
      * @return result indicates whether the remove operation is successful.
      */
    virtual tl::expected<bool, Error>
    Remove(int64_t id) {
        throw std::runtime_error("Index not support delete vector");
    }

    /**
     * @brief Update the id of a base point from the index
     *
     * @param old_id indicates the old id of a base point in index
     * @param new_id is the updated new id of the base point
     * @return result indicates whether the update operation is successful.
     */
    virtual tl::expected<bool, Error>
    UpdateId(int64_t old_id, int64_t new_id) {
        throw std::runtime_error("Index not support update id");
    }

    /**
     * @brief Update the vector of a base point from the index
     *
     * @param id indicates the old id of a base point in index
     * @param new_base is the updated new vector of the base point
     * @param force_update is false means that a check of the connectivity of the graph updated by this operation is performed
     * @return result indicates whether the update operation is successful.
     */
    virtual tl::expected<bool, Error>
    UpdateVector(int64_t id, const DatasetPtr& new_base, bool force_update = false) {
        throw std::runtime_error("Index not support update vector");
    }

    /**
      * @brief Performing single KNN search on index
      * 
      * @param query should contains dim, num_elements and vectors
      * @param k the result size of every query
      * @param invalid represents whether an element is filtered out by pre-filter
      * @return result contains 
      *                - num_elements: 1
      *                - ids, distances: length is (num_elements * k)
      */
    [[nodiscard]] virtual tl::expected<DatasetPtr, Error>
    KnnSearch(const DatasetPtr& query,
              int64_t k,
              const std::string& parameters,
              BitsetPtr invalid = nullptr) const = 0;

    /**
      * @brief Performing single KNN search on index
      *
      * @param query should contains dim, num_elements and vectors
      * @param k the result size of every query
      * @param filter represents whether an element is filtered out by pre-filter
      * @return result contains
      *                - num_elements: 1
      *                - ids, distances: length is (num_elements * k)
      */
    virtual tl::expected<DatasetPtr, Error>
    KnnSearch(const DatasetPtr& query,
              int64_t k,
              const std::string& parameters,
              const std::function<bool(int64_t)>& filter) const = 0;

    /**
      * @brief Performing single KNN search on index
      *
      * @param query should contains dim, num_elements and vectors
      * @param k the result size of every query
      * @param filter represents whether an element is filtered out by pre-filter
      * @return result contains
      *                - num_elements: 1
      *                - ids, distances: length is (num_elements * k)
      */
    virtual tl::expected<DatasetPtr, Error>
    KnnSearch(const DatasetPtr& query,
              int64_t k,
              const std::string& parameters,
              const FilterPtr& filter) const {
        throw std::runtime_error("Index doesn't support new filter");
    }

    /**
      * @brief Performing single range search on index
      *
      * @param query should contains dim, num_elements and vectors
      * @param radius of search, determines which results will be returned
      * @param limited_size of search result size.
      *                - limited_size <= 0 : no limit
      *                - limited_size == 0 : error
      *                - limited_size >= 1 : limit result size to limited_size
      * @return result contains
      *                - num_elements: 1
      *                - dim: the size of results
      *                - ids, distances: length is dim
      */
    [[nodiscard]] virtual tl::expected<DatasetPtr, Error>
    RangeSearch(const DatasetPtr& query,
                float radius,
                const std::string& parameters,
                int64_t limited_size = -1) const = 0;

    /**
      * @brief Performing single range search on index
      *
      * @param query should contains dim, num_elements and vectors
      * @param radius of search, determines which results will be returned
      * @param limited_size of search result size.
      *                - limited_size <= 0 : no limit
      *                - limited_size == 0 : error
      *                - limited_size >= 1 : limit result size to limited_size
      * @param invalid represents whether an element is filtered out by pre-filter
      * @return result contains
      *                - num_elements: 1
      *                - dim: the size of results
      *                - ids, distances: length is dim
      */
    [[nodiscard]] virtual tl::expected<DatasetPtr, Error>
    RangeSearch(const DatasetPtr& query,
                float radius,
                const std::string& parameters,
                BitsetPtr invalid,
                int64_t limited_size = -1) const = 0;

    /**
      * @brief Performing single range search on index
      *
      * @param query should contains dim, num_elements and vectors
      * @param radius of search, determines which results will be returned
      * @param limited_size of search result size.
      *                - limited_size <= 0 : no limit
      *                - limited_size == 0 : error
      *                - limited_size >= 1 : limit result size to limited_size
      * @param filter represents whether an element is filtered out by pre-filter
      * @return result contains
      *                - num_elements: 1
      *                - dim: the size of results
      *                - ids, distances: length is dim
      */
    virtual tl::expected<DatasetPtr, Error>
    RangeSearch(const DatasetPtr& query,
                float radius,
                const std::string& parameters,
                const std::function<bool(int64_t)>& filter,
                int64_t limited_size = -1) const = 0;

    /**
      * @brief Performing single range search on index
      *
      * @param query should contains dim, num_elements and vectors
      * @param radius of search, determines which results will be returned
      * @param limited_size of search result size.
      *                - limited_size <= 0 : no limit
      *                - limited_size == 0 : error
      *                - limited_size >= 1 : limit result size to limited_size
      * @param filter represents whether an element is filtered out by pre-filter
      * @return result contains
      *                - num_elements: 1
      *                - dim: the size of results
      *                - ids, distances: length is dim
      */
    virtual tl::expected<DatasetPtr, Error>
    RangeSearch(const DatasetPtr& query,
                float radius,
                const std::string& parameters,
                const FilterPtr& filter,
                int64_t limited_size = -1) const {
        throw std::runtime_error("Index doesn't support new filter");
    }

    /**
     * @brief Pretraining the conjugate graph involves searching with generated queries and providing feedback.
     *
     * @param base_tag_ids is the label of choosen base vectors that need to be enhanced
     * @param k is the number of edges inserted into conjugate graph
     * @return result is the number of successful insertions into conjugate graph
     */
    virtual tl::expected<uint32_t, Error>
    Pretrain(const std::vector<int64_t>& base_tag_ids, uint32_t k, const std::string& parameters) {
        throw std::runtime_error("Index doesn't support pretrain");
    };

    /**
     * @brief Performing feedback on conjugate graph
     *
     * @param query should contains dim, num_elements and vectors
     * @param k is the number of edges inserted into conjugate graph
     * @param global_optimum_tag_id is the label of exact nearest neighbor
     * @return result is the number of successful insertions into conjugate graph
     */
    virtual tl::expected<uint32_t, Error>
    Feedback(const DatasetPtr& query,
             int64_t k,
             const std::string& parameters,
             int64_t global_optimum_tag_id = std::numeric_limits<int64_t>::max()) {
        throw std::runtime_error("Index doesn't support feedback");
    };

    /**
     * @brief Calculate the distance between the query and the vector of the given ID.
     *
     * @param vector is the embedding of query
     * @param id is the unique identifier of the vector to be calculated in the index.
     * @return result is the distance between the query and the vector of the given ID.
     */
    virtual tl::expected<float, Error>
    CalcDistanceById(const float* vector, int64_t id) const {
        throw std::runtime_error("Index doesn't support get distance by id");
    };

    /**
     * @brief Calculate the distance between the query and the vector of the given ID for batch.
     *
     * @param query is the embedding of query
     * @param ids is the unique identifier of the vector to be calculated in the index.
     * @param count is the count of ids
     * @return result is valid distance of input ids. '-1' indicates an invalid distance.
     */
    virtual tl::expected<DatasetPtr, Error>
    CalDistanceById(const float* query, const int64_t* ids, int64_t count) const {
        throw std::runtime_error("Index doesn't support get distance by id");
    };

    /**
<<<<<<< HEAD
     * @brief Calculate the maximum and minimum labels.
     *
     * @param min_id The minimum id returned
     * @param max_id The maximum id returned
     */
    virtual tl::expected<void, Error>
    GetMinAndMaxId(int64_t& min_id, int64_t& max_id) const {
        throw std::runtime_error("Index doesn't support get Min and Max id");
=======
     * @brief Retrieve additional data associated with vectors identified by given IDs.
     *
     * This method fetches non-vector metadata stored alongside the vectors in the index
     * (e.g., timestamps, labels, or application-specific fields).
     * The format and content of the extra data depend on how they were stored during index creation.
     *
     * @param ids Array of vector IDs for which extra information is requested.
     * @param count Number of IDs in the 'ids' array.
     * @param extra_infos A char* pointer to the retrieved extra data if successful
     * (format is implementation-specific). Returns an error object
     * if any retrieval failure occurs (e.g., invalid ID, out of memory).
     * @throws std::runtime_error If the index implementation does not support this operation
     * (default behavior for base class).
     */
    virtual tl::expected<void, Error>
    GetExtraInfoByIds(const int64_t* ids, int64_t count, char* extra_infos) const {
        throw std::runtime_error("Index doesn't support GetExtraInfoByIds");
>>>>>>> acf9caf0
    };

    /**
     * @brief Checks if the specified feature is supported by the index.
     *
     * This method checks whether the given `feature` is supported by the index.
     * @see IndexFeature
     *
     * @param feature The feature to check for support.
     * @return bool Returns true if the feature is supported, false otherwise.
     */
    [[nodiscard]] virtual bool
    CheckFeature(IndexFeature feature) const {
        throw std::runtime_error("Index doesn't support check feature");
    }

    /**
     * @brief Merges multiple graph indexes with ID mapping into the current index
     *
     * Processes MergeUnit entries to incorporate sub-indexes into this index. For each element:
     * - id_map_func determines which IDs from the sub-index are retained
     * - Specifies the ID remapping into the destination index space
     *
     * @param merge_units Vector containing:
     *   - index: Source sub-index to merge from
     *   - id_map_func: Filter+remap function that for each source ID (int64_t) returns:
     *     * bool: true if the ID should be included in the merge
     *     * int64_t: Target ID in destination index (only valid when bool is true)
     */
    virtual tl::expected<void, Error>
    Merge(const std::vector<MergeUnit>& merge_units) {
        throw std::runtime_error("Index doesn't support merge");
    }

public:
    // [serialize/deserialize with binaryset]

    /**
      * @brief Serialize index to a set of byte array
      *
      * @return binaryset contains all parts of the index
      */
    [[nodiscard]] virtual tl::expected<BinarySet, Error>
    Serialize() const = 0;

    /**
      * @brief Deserialize index from a set of byte array. Causing exception if this index is not empty
      *
      * @param binaryset contains all parts of the index
      */
    virtual tl::expected<void, Error>
    Deserialize(const BinarySet& binary_set) = 0;

    /**
      * @brief Deserialize index from a set of reader array. Causing exception if this index is not empty
      *
      * @param reader contains all parts of the index
      */
    virtual tl::expected<void, Error>
    Deserialize(const ReaderSet& reader_set) = 0;

public:
    // [serialize/deserialize with file stream]

    /**
      * @brief Serialize index to a file stream
      *
      * @param out_stream is a already opened file stream for outputing the serialized index
      */
    virtual tl::expected<void, Error>
    Serialize(std::ostream& out_stream) {
        throw std::runtime_error("Index not support serialize to a file stream");
    }

    /**
      * @brief Deserialize index from a file stream
      * 
      * @param in_stream is a already opened file stream contains serialized index
      * @param length is the length of serialized index(may differ from the actual file size
      *   if there is additional content in the file)
      */
    virtual tl::expected<void, Error>
    Deserialize(std::istream& in_stream) {
        throw std::runtime_error("Index not support deserialize from a file stream");
    }

public:
    // [statstics methods]

    /**
      * @brief Return the number of elements in the index
      *
      * @return number of elements in the index.
      */
    [[nodiscard]] virtual int64_t
    GetNumElements() const = 0;

    /**
      * @brief Return the memory occupied by the index
      *
      * @return number of bytes occupied by the index.
      */
    [[nodiscard]] virtual int64_t
    GetMemoryUsage() const = 0;

    /**
      * @brief estimate the memory used by the index with given element counts
      *
      * @param num_elements
      * @return number of bytes estimate used.
      */
    [[nodiscard]] virtual uint64_t
    EstimateMemory(uint64_t num_elements) const {
        throw std::runtime_error("Index not support estimate the memory by element counts");
    }

    /**
      * @brief Return the estimated memory required during building
      *
      * @param num_elements denotes the amount of data used to build the index.
      * @return estimated memory required during building.
      */
    [[nodiscard]] virtual int64_t
    GetEstimateBuildMemory(const int64_t num_elements) const {
        throw std::runtime_error("Index not support estimate the memory while building");
    }

    /**
      * @brief Get the statstics from index
      *
      * @return a json string contains runtime statstics of the index.
      */
    [[nodiscard]] virtual std::string
    GetStats() const {
        throw std::runtime_error("Index not support range search");
    }

    /**
      * @brief Check if a specific ID exists in the index.
      *
      * @param id The ID to check for existence in the index.
      * @return True if the ID exists, otherwise false.
      * @throws std::runtime_error if the index does not support checking ID existence.
      */
    [[nodiscard]] virtual bool
    CheckIdExist(int64_t id) const {
        throw std::runtime_error("Index not support check id exist");
    }

public:
    virtual ~Index() = default;
};

/**
  * @brief check if the build parameter is valid
  *
  * @return true if the parameter is valid, otherwise error with detail message.
  */
tl::expected<bool, Error>
check_diskann_hnsw_build_parameters(const std::string& json_string);

/**
  * @brief check if the build parameter is valid
  *
  * @return true if the parameter is valid, otherwise error with detail message.
  */
tl::expected<bool, Error>
check_diskann_hnsw_search_parameters(const std::string& json_string);

/**
  * @brief estimate search time for index
  *
  * @return the estimated search time in milliseconds.
  */
tl::expected<float, Error>
estimate_search_time(const std::string& index_name,
                     int64_t data_num,
                     int64_t data_dim,
                     const std::string& parameters);

/**
  * [experimental]
  * @brief generate build index parameters from data size and dim
  *
  * @return the build parameter string
  */
tl::expected<std::string, Error>
generate_build_parameters(std::string metric_type,
                          int64_t num_elements,
                          int64_t dim,
                          bool use_conjugate_graph = false);

}  // namespace vsag<|MERGE_RESOLUTION|>--- conflicted
+++ resolved
@@ -312,7 +312,6 @@
     };
 
     /**
-<<<<<<< HEAD
      * @brief Calculate the maximum and minimum labels.
      *
      * @param min_id The minimum id returned
@@ -321,7 +320,9 @@
     virtual tl::expected<void, Error>
     GetMinAndMaxId(int64_t& min_id, int64_t& max_id) const {
         throw std::runtime_error("Index doesn't support get Min and Max id");
-=======
+    }
+
+    /**
      * @brief Retrieve additional data associated with vectors identified by given IDs.
      *
      * This method fetches non-vector metadata stored alongside the vectors in the index
@@ -339,7 +340,6 @@
     virtual tl::expected<void, Error>
     GetExtraInfoByIds(const int64_t* ids, int64_t count, char* extra_infos) const {
         throw std::runtime_error("Index doesn't support GetExtraInfoByIds");
->>>>>>> acf9caf0
     };
 
     /**
