
// Copyright 2024-present the vsag project
//
// Licensed under the Apache License, Version 2.0 (the "License");
// you may not use this file except in compliance with the License.
// You may obtain a copy of the License at
//
//     http://www.apache.org/licenses/LICENSE-2.0
//
// Unless required by applicable law or agreed to in writing, software
// distributed under the License is distributed on an "AS IS" BASIS,
// WITHOUT WARRANTIES OR CONDITIONS OF ANY KIND, either express or implied.
// See the License for the specific language governing permissions and
// limitations under the License.

#pragma once

#include <nlohmann/json.hpp>
#include <random>
#include <shared_mutex>

#include "algorithm/hnswlib/algorithm_interface.h"
#include "algorithm/hnswlib/visited_list_pool.h"
#include "common.h"
#include "data_cell/extra_info_interface.h"
#include "data_cell/flatten_interface.h"
#include "data_cell/graph_interface.h"
#include "default_thread_pool.h"
#include "hgraph_parameter.h"
#include "impl/basic_searcher.h"
#include "index/index_common_param.h"
#include "index_feature_list.h"
#include "inner_index_interface.h"
#include "lock_strategy.h"
#include "typing.h"
#include "utils/visited_list.h"
#include "vsag/index.h"
#include "vsag/index_features.h"

namespace vsag {
class HGraph : public InnerIndexInterface {
public:
    static ParamPtr
    CheckAndMappingExternalParam(const JsonType& external_param,
                                 const IndexCommonParam& common_param);

public:
    HGraph(const HGraphParameterPtr& param, const IndexCommonParam& common_param);

    HGraph(const ParamPtr& param, const IndexCommonParam& common_param)
        : HGraph(std::dynamic_pointer_cast<HGraphParameter>(param), common_param){};

    ~HGraph() override = default;

    [[nodiscard]] std::string
    GetName() const override {
        return INDEX_TYPE_HGRAPH;
    }

    void
    InitFeatures() override {
        return this->init_features();
    }

    std::vector<int64_t>
    Build(const DatasetPtr& data) override;

    std::vector<int64_t>
    Add(const DatasetPtr& data) override;

    [[nodiscard]] DatasetPtr
    KnnSearch(const DatasetPtr& query,
              int64_t k,
              const std::string& parameters,
              const FilterPtr& filter) const override;

    [[nodiscard]] DatasetPtr
    RangeSearch(const DatasetPtr& query,
                float radius,
                const std::string& parameters,
                const FilterPtr& filter,
                int64_t limited_size = -1) const override;

    void
    Serialize(StreamWriter& writer) const override;

    void
    Deserialize(StreamReader& reader) override;

    int64_t
    GetNumElements() const override {
        return this->basic_flatten_codes_->TotalCount();
    }

    uint64_t
    EstimateMemory(uint64_t num_elements) const override;

    // TODO(LHT): implement
    inline int64_t
    GetMemoryUsage() const override {
        return 0;
    }

    float
    CalcDistanceById(const float* query, int64_t id) const override;

    DatasetPtr
    CalDistanceById(const float* query, const int64_t* ids, int64_t count) const override;

    void
<<<<<<< HEAD
    GetMinAndMaxId(int64_t& min_id, int64_t& max_id) const override;
=======
    GetExtraInfoByIds(const int64_t* ids, int64_t count, char* extra_infos) const override;
>>>>>>> acf9caf0

    inline void
    SetBuildThreadsCount(uint64_t count) {
        this->build_thread_count_ = count;
        this->build_pool_->SetPoolSize(count);
    }

private:
    inline int
    get_random_level() {
        std::uniform_real_distribution<double> distribution(0.0, 1.0);
        double r = -log(distribution(level_generator_)) * mult_;
        return (int)r;
    }

    void
    hnsw_add(const DatasetPtr& data);

    void
    resize(uint64_t new_size);

    GraphInterfacePtr
    generate_one_route_graph();

    template <InnerSearchMode mode = InnerSearchMode::KNN_SEARCH>
    MaxHeap
    search_one_graph(const float* query,
                     const GraphInterfacePtr& graph,
                     const FlattenInterfacePtr& flatten,
                     InnerSearchParam& inner_search_param) const;
    void
    serialize_basic_info(StreamWriter& writer) const;

    void
    deserialize_basic_info(StreamReader& reader);

    inline LabelType
    get_label_by_id(InnerIdType inner_id) const {
        std::shared_lock<std::shared_mutex> lock(this->label_lookup_mutex_);
        // the inner_id is guarantee in label_lookup
        return this->label_table_->GetLabelById(inner_id);
    }

    void
    add_one_point(const float* data, int level, InnerIdType id);

    void
    init_features();

    Vector<DatasetPtr>
    split_dataset_by_duplicate_label(const DatasetPtr& dataset,
                                     std::vector<LabelType>& failed_ids) const;

    void
    reorder(const float* query,
            const FlattenInterfacePtr& flatten_interface,
            MaxHeap& candidate_heap,
            int64_t k) const;

private:
    FlattenInterfacePtr basic_flatten_codes_{nullptr};
    FlattenInterfacePtr high_precise_codes_{nullptr};
    Vector<GraphInterfacePtr> route_graphs_;
    GraphInterfacePtr bottom_graph_{nullptr};

    mutable bool use_reorder_{false};
    bool ignore_reorder_{false};

    BasicSearcherPtr searcher_;

    int64_t dim_{0};
    MetricType metric_{MetricType::METRIC_TYPE_L2SQR};

    std::default_random_engine level_generator_{2021};
    double mult_{1.0};

    InnerIdType entry_point_id_{std::numeric_limits<InnerIdType>::max()};
    uint64_t max_level_{0};

    uint64_t ef_construct_{400};
    mutable std::shared_mutex global_mutex_;

    std::shared_ptr<VisitedListPool> pool_{nullptr};

    mutable MutexArrayPtr neighbors_mutex_;

    std::shared_ptr<SafeThreadPool> build_pool_{nullptr};
    uint64_t build_thread_count_{100};

    InnerIdType max_capacity_{0};

    const uint64_t resize_increase_count_bit_{10};  // 2^resize_increase_count_bit_ for resize count

    ExtraInfoInterfacePtr extra_infos_{nullptr};
    uint64_t extra_info_size_{0};
};
}  // namespace vsag<|MERGE_RESOLUTION|>--- conflicted
+++ resolved
@@ -108,11 +108,10 @@
     CalDistanceById(const float* query, const int64_t* ids, int64_t count) const override;
 
     void
-<<<<<<< HEAD
     GetMinAndMaxId(int64_t& min_id, int64_t& max_id) const override;
-=======
+
+    void
     GetExtraInfoByIds(const int64_t* ids, int64_t count, char* extra_infos) const override;
->>>>>>> acf9caf0
 
     inline void
     SetBuildThreadsCount(uint64_t count) {
