
// Copyright 2024-present the vsag project
//
// Licensed under the Apache License, Version 2.0 (the "License");
// you may not use this file except in compliance with the License.
// You may obtain a copy of the License at
//
//     http://www.apache.org/licenses/LICENSE-2.0
//
// Unless required by applicable law or agreed to in writing, software
// distributed under the License is distributed on an "AS IS" BASIS,
// WITHOUT WARRANTIES OR CONDITIONS OF ANY KIND, either express or implied.
// See the License for the specific language governing permissions and
// limitations under the License.

#include "ivf.h"

#include <set>
#include <random>
#include "attr/argparse.h"
#include "attr/executor/executor.h"
#include "impl/heap/standard_heap.h"
#include "impl/reorder/flatten_reorder.h"
#include "impl/searcher/basic_searcher.h"
#include "index/index_impl.h"
#include "index_feature_list.h"
#include "inner_string_params.h"
#include "ivf_partition/gno_imi_partition.h"
#include "ivf_partition/ivf_nearest_partition.h"
#include "storage/serialization.h"
#include "storage/stream_reader.h"
#include "storage/stream_writer.h"
#include "utils/util_functions.h"

namespace vsag {
static constexpr const int64_t MAX_TRAIN_SIZE = 65536L;
static constexpr const char* IVF_PARAMS_TEMPLATE =
    R"(
    {
        "type": "{INDEX_TYPE_IVF}",
        "{IVF_TRAIN_TYPE_KEY}": "{IVF_TRAIN_TYPE_KMEANS}",
        "{USE_ATTRIBUTE_FILTER_KEY}": false,
        "{USE_REORDER_KEY}": false,
        "{BUILD_THREAD_COUNT_KEY}": 1,
        "{BUCKET_PARAMS_KEY}": {
            "{IO_PARAMS_KEY}": {
                "{IO_TYPE_KEY}": "{IO_TYPE_VALUE_MEMORY_IO}",
                "{IO_FILE_PATH}": "{DEFAULT_FILE_PATH_VALUE}"
            },
            "{QUANTIZATION_PARAMS_KEY}": {
                "{QUANTIZATION_TYPE_KEY}": "{QUANTIZATION_TYPE_VALUE_FP32}",
                "{SQ4_UNIFORM_QUANTIZATION_TRUNC_RATE}": 0.05,
                "{PCA_DIM}": 0,
                "{RABITQ_QUANTIZATION_BITS_PER_DIM_QUERY}": 32,
                "{PRODUCT_QUANTIZATION_DIM}": 1
            },
            "{BUCKETS_COUNT_KEY}": 10,
            "{BUCKET_USE_RESIDUAL}": false
        },
        "{IVF_PARTITION_STRATEGY_PARAMS_KEY}": {
            "{IVF_PARTITION_STRATEGY_TYPE_KEY}": "{IVF_PARTITION_STRATEGY_TYPE_NEAREST}",
            "{IVF_TRAIN_TYPE_KEY}": "{IVF_TRAIN_TYPE_KMEANS}",
            "{IVF_PARTITION_STRATEGY_TYPE_GNO_IMI}": {
                "{GNO_IMI_FIRST_ORDER_BUCKETS_COUNT_KEY}": 10,
                "{GNO_IMI_SECOND_ORDER_BUCKETS_COUNT_KEY}": 10
            }
        },
        "{BUCKET_PER_DATA_KEY}": 1,
        "{USE_REORDER_KEY}": false,
        "{PRECISE_CODES_KEY}": {
            "{IO_PARAMS_KEY}": {
                "{IO_TYPE_KEY}": "{IO_TYPE_VALUE_BLOCK_MEMORY_IO}",
                "{IO_FILE_PATH}": "{DEFAULT_FILE_PATH_VALUE}"
            },
            "codes_type": "flatten_codes",
            "{QUANTIZATION_PARAMS_KEY}": {
                "{QUANTIZATION_TYPE_KEY}": "{QUANTIZATION_TYPE_VALUE_FP32}",
                "{PRODUCT_QUANTIZATION_DIM}": 0
            }
        },
        "{ATTR_PARAMS_KEY}": {
            "{ATTR_HAS_BUCKETS_KEY}": true
        }
    })";

ParamPtr
IVF::CheckAndMappingExternalParam(const JsonType& external_param,
                                  const IndexCommonParam& common_param) {
    const ConstParamMap external_mapping = {
        {
            IVF_BASE_QUANTIZATION_TYPE,
            {
                BUCKET_PARAMS_KEY,
                QUANTIZATION_PARAMS_KEY,
                QUANTIZATION_TYPE_KEY,
            },
        },
        {
            IVF_BASE_IO_TYPE,
            {
                BUCKET_PARAMS_KEY,
                IO_PARAMS_KEY,
                IO_TYPE_KEY,
            },
        },
        {
            IVF_BASE_FILE_PATH,
            {
                BUCKET_PARAMS_KEY,
                IO_PARAMS_KEY,
                IO_FILE_PATH,
            },
        },
        {
            IVF_PRECISE_QUANTIZATION_TYPE,
            {
                PRECISE_CODES_KEY,
                QUANTIZATION_PARAMS_KEY,
                QUANTIZATION_TYPE_KEY,
            },
        },
        {
            IVF_PRECISE_IO_TYPE,
            {
                PRECISE_CODES_KEY,
                IO_PARAMS_KEY,
                IO_TYPE_KEY,
            },
        },
        {
            IVF_PRECISE_FILE_PATH,
            {
                PRECISE_CODES_KEY,
                IO_PARAMS_KEY,
                IO_FILE_PATH,
            },
        },
        {
            IVF_BUCKETS_COUNT,
            {
                BUCKET_PARAMS_KEY,
                BUCKETS_COUNT_KEY,
            },
        },
        {
            IVF_TRAIN_TYPE,
            {
                IVF_PARTITION_STRATEGY_PARAMS_KEY,
                IVF_TRAIN_TYPE_KEY,
            },
        },
        {
            IVF_PARTITION_STRATEGY_TYPE_KEY,
            {
                IVF_PARTITION_STRATEGY_PARAMS_KEY,
                IVF_PARTITION_STRATEGY_TYPE_KEY,
            },
        },
        {
            GNO_IMI_FIRST_ORDER_BUCKETS_COUNT,
            {
                IVF_PARTITION_STRATEGY_PARAMS_KEY,
                IVF_PARTITION_STRATEGY_TYPE_GNO_IMI,
                GNO_IMI_FIRST_ORDER_BUCKETS_COUNT_KEY,
            },
        },
        {
            GNO_IMI_SECOND_ORDER_BUCKETS_COUNT,
            {
                IVF_PARTITION_STRATEGY_PARAMS_KEY,
                IVF_PARTITION_STRATEGY_TYPE_GNO_IMI,
                GNO_IMI_SECOND_ORDER_BUCKETS_COUNT_KEY,
            },
        },
        {
            BUCKET_PER_DATA_KEY,
            {
                BUCKET_PER_DATA_KEY,
            },
        },
        {
            IVF_USE_REORDER,
            {
                USE_REORDER_KEY,
            },
        },
        {
            IVF_USE_RESIDUAL,
            {
                BUCKET_PARAMS_KEY,
                BUCKET_USE_RESIDUAL,
            },
        },
        {
            USE_ATTRIBUTE_FILTER,
            {
                USE_ATTRIBUTE_FILTER_KEY,
            },
        },
        {
            IVF_BASE_PQ_DIM,
            {
                BUCKET_PARAMS_KEY,
                QUANTIZATION_PARAMS_KEY,
                PRODUCT_QUANTIZATION_DIM,
            },
        },
        {
            IVF_THREAD_COUNT,
            {
                BUILD_THREAD_COUNT_KEY,
            },
        },
            {
            IVF_TRAIN_SAMPLE_RATE_KEY,
            {
                IVF_TRAIN_SAMPLE_RATE_KEY,
            },
        },
        {
            IVF_TRAIN_SAMPLE_COUNT_KEY,
            {
                IVF_TRAIN_SAMPLE_COUNT_KEY,
            },
        },
    };

    if (common_param.data_type_ == DataTypes::DATA_TYPE_INT8) {
        throw VsagException(ErrorType::INVALID_ARGUMENT,
                            fmt::format("IVF not support {} datatype", DATATYPE_INT8));
    }

    std::string str = format_map(IVF_PARAMS_TEMPLATE, DEFAULT_MAP);
    auto inner_json = JsonType::Parse(str);
    mapping_external_param_to_inner(external_param, external_mapping, inner_json);

    auto ivf_parameter = std::make_shared<IVFParameter>();
    ivf_parameter->FromJson(inner_json);

    return ivf_parameter;
}

IVF::IVF(const IVFParameterPtr& param, const IndexCommonParam& common_param)
    : InnerIndexInterface(param, common_param),
      buckets_per_data_(param->buckets_per_data),
      train_sample_rate_(param->train_sample_rate),
      train_sample_count_(param->train_sample_count),
      location_map_(common_param.allocator_.get()) {
    this->bucket_ = BucketInterface::MakeInstance(param->bucket_param, common_param);
    if (this->bucket_ == nullptr) {
        throw VsagException(ErrorType::INTERNAL_ERROR, "bucket init error");
    }
    if (param->ivf_partition_strategy_parameter->partition_strategy_type ==
        IVFPartitionStrategyType::IVF) {
        this->partition_strategy_ = std::make_shared<IVFNearestPartition>(
            bucket_->bucket_count_, common_param, param->ivf_partition_strategy_parameter);
    } else if (param->ivf_partition_strategy_parameter->partition_strategy_type ==
               IVFPartitionStrategyType::GNO_IMI) {
        this->partition_strategy_ = std::make_shared<GNOIMIPartition>(
            common_param, param->ivf_partition_strategy_parameter);
    }
    if (this->use_reorder_) {
        this->reorder_codes_ =
            FlattenInterface::MakeInstance(param->precise_codes_param, common_param);
        reorder_ = std::make_shared<FlattenReorder>(this->reorder_codes_, allocator_);
    }
    if (param->bucket_param->use_residual_) {
        this->bucket_->SetStrategy(partition_strategy_);
    }

    this->thread_pool_ = common_param.thread_pool_;
    if (param->build_thread_count > 1 and this->thread_pool_ == nullptr) {
        this->thread_pool_ = SafeThreadPool::FactoryDefaultThreadPool();
        this->thread_pool_->SetPoolSize(param->build_thread_count);
    }

    if (bucket_->GetQuantizerName() == QUANTIZATION_TYPE_VALUE_FP32) {
        this->has_raw_vector_ = true;
    }
}

void
IVF::GetCodeByInnerId(InnerIdType inner_id, uint8_t* data) const {
    auto [bucket_id, offset_id] = this->get_location(inner_id);
    this->bucket_->GetCodesById(bucket_id, offset_id, data);
}

void
IVF::InitFeatures() {
    // Common Init
    // Build & Add
    this->index_feature_list_->SetFeatures({
        IndexFeature::SUPPORT_BUILD,
        IndexFeature::SUPPORT_ADD_AFTER_BUILD,
        IndexFeature::SUPPORT_ADD_CONCURRENT,
    });

    // search
    this->index_feature_list_->SetFeatures({
        IndexFeature::SUPPORT_KNN_SEARCH,
        IndexFeature::SUPPORT_KNN_SEARCH_WITH_ID_FILTER,
    });
    // concurrency
    this->index_feature_list_->SetFeature(IndexFeature::SUPPORT_SEARCH_CONCURRENT);

    // serialize
    this->index_feature_list_->SetFeatures({
        IndexFeature::SUPPORT_DESERIALIZE_BINARY_SET,
        IndexFeature::SUPPORT_DESERIALIZE_FILE,
        IndexFeature::SUPPORT_DESERIALIZE_READER_SET,
        IndexFeature::SUPPORT_SERIALIZE_BINARY_SET,
        IndexFeature::SUPPORT_SERIALIZE_FILE,
    });

    auto name = this->bucket_->GetQuantizerName();
    if (name != QUANTIZATION_TYPE_VALUE_FP32 and name != QUANTIZATION_TYPE_VALUE_BF16 and
        name != QUANTIZATION_TYPE_VALUE_FP16) {
        this->index_feature_list_->SetFeature(IndexFeature::NEED_TRAIN);
    } else {
        this->index_feature_list_->SetFeatures({
            IndexFeature::SUPPORT_RANGE_SEARCH,
            IndexFeature::SUPPORT_RANGE_SEARCH_WITH_ID_FILTER,
        });
    }

    bool has_fp32 = false;
    if (use_reorder_ && reorder_codes_->GetQuantizerName() == QUANTIZATION_TYPE_VALUE_FP32) {
        has_fp32 = true;
    }
    if (name == QUANTIZATION_TYPE_VALUE_FP32 or has_fp32) {
        this->index_feature_list_->SetFeature(IndexFeature::SUPPORT_CAL_DISTANCE_BY_ID);
    }

    if (name == QUANTIZATION_TYPE_VALUE_FP32 and
        this->bucket_->GetMetricType() != MetricType::METRIC_TYPE_COSINE and
        not bucket_->UseResidual()) {
        this->index_feature_list_->SetFeature(IndexFeature::SUPPORT_GET_DATA_BY_IDS);
    }

    this->index_feature_list_->SetFeatures({IndexFeature::SUPPORT_CLONE,
                                            IndexFeature::SUPPORT_EXPORT_MODEL,
                                            IndexFeature::SUPPORT_MERGE_INDEX});

    if (this->bucket_->GetQuantizerName() == QUANTIZATION_TYPE_VALUE_PQFS) {
        this->index_feature_list_->SetFeature(IndexFeature::SUPPORT_ADD_AFTER_BUILD, false);
    }
}

std::vector<int64_t>
IVF::Build(const DatasetPtr& base) {
    this->Train(base);
    // TODO(LHT): duplicate
    auto result = this->Add(base);
    return result;
}
namespace {

// Generate random sampling index
vsag::Vector<int64_t>
sample_indices_random(int64_t total_size,
                      int64_t sample_count,
                      std::shared_ptr<Allocator> allocator)
{
    //  Reservoir sampling: only save sample_count elements
    vsag::Vector<int64_t> indices(allocator.get());
    indices.reserve(sample_count);

    int64_t actual_size = std::min(sample_count, total_size);
    indices.resize(actual_size);
    std::iota(indices.begin(), indices.end(), 0);

    std::random_device rd;
    std::mt19937_64 gen(rd());

    //Scan the remaining elements in sequence to replace the samples in the reservoir with probabilities
    for (int64_t i = sample_count; i < total_size; ++i) {
        std::uniform_int_distribution<int64_t> dist(0, i); 
        int64_t j = dist(gen);
        if (j < sample_count) {                             
            indices[j] = i;
        }
    }

    return indices;
}

// Calculate the actual number of samples based on the sampling rate or quantity
int64_t
calculate_sample_count(int64_t total_size, float sample_rate, int64_t sample_count) {
    if (sample_count > 0) {
        // If a sampling quantity is specified, use the sampling quantity
        return std::min(sample_count, total_size);
    } else if (sample_rate > 0.0f && sample_rate <= 1.0f) {
        // If a sampling ratio is specified, calculate the sampling quantity
        return static_cast<int64_t>(total_size * sample_rate);
    } else {
        // Default to using all data
        return total_size;
    }
}

} // anonymous namespace


void
IVF::Train(const DatasetPtr& data) {
    if (this->is_trained_) {
        return;
    }
<<<<<<< HEAD

    int64_t total_elements = data->GetNumElements();

    // calculate sample count
    int64_t sample_count = calculate_sample_count(total_elements, train_sample_rate_, train_sample_count_);

    // Not exceeding the maximum training data limit
    sample_count = std::min(sample_count, MAX_TRAIN_SIZE);  

    DatasetPtr train_data = data;
    Vector<float> sampled_data_buffer(allocator_);
    Vector<int64_t> sampled_ids(allocator_);  // Move to outer scope to extend lifetime

    // If sampling is needed and the sample count is less than the total data size
    if (sample_count < total_elements) {
        // Generate random sampling indices
        auto sampled_indices = sample_indices_random(
            total_elements,
            sample_count,
            std::shared_ptr<Allocator>(allocator_, [](Allocator*){}));

        // Create a new dataset for training using the sampled data
        sampled_data_buffer.resize(sample_count * dim_);
        const auto* original_data = data->GetFloat32Vectors();

        // Copy the sampled data
        for (int64_t i = 0; i < sample_count; ++i) {
            std::copy(original_data + sampled_indices[i] * dim_,
                      original_data + (sampled_indices[i] + 1) * dim_,
                      sampled_data_buffer.data() + i * dim_);
        }

        // Create a new dataset for training using the sampled data 
        auto sampled_dataset = std::make_shared<DatasetImpl>();
        sampled_dataset->NumElements(sample_count)
                       ->Dim(dim_)
                       ->Float32Vectors(sampled_data_buffer.data())
                       ->Owner(false);

        if (data->GetIds() != nullptr) {
            sampled_ids.reserve(sample_count);
            const auto* original_ids = data->GetIds();
            for (int64_t i = 0; i < sample_count; ++i) {
                sampled_ids.push_back(original_ids[sampled_indices[i]]);
            }
            sampled_dataset->Ids(sampled_ids.data())->Owner(false);
        }

        train_data = sampled_dataset;
    }

    // Use the sampled data to train the partition strategy
    partition_strategy_->Train(train_data);

    const auto* data_ptr = train_data->GetFloat32Vectors();
    Vector<float> train_data_buffer(allocator_);
    if (use_residual_) {
        train_data_buffer.resize(sample_count * dim_);
        if (metric_ == MetricType::METRIC_TYPE_COSINE) {
            for (int i = 0; i < sample_count; ++i) {
                Normalize(data_ptr + i * dim_, train_data_buffer.data() + i * dim_, dim_);
            }
            data_ptr = train_data_buffer.data();
        }
        Vector<float> centroid(dim_, allocator_);
        auto buckets = partition_strategy_->ClassifyDatas(data_ptr, sample_count, 1);
        for (int i = 0; i < sample_count; ++i) {
            partition_strategy_->GetCentroid(buckets[i], centroid);
            for (int j = 0; j < dim_; ++j) {
                train_data_buffer[i * dim_ + j] = data_ptr[i * dim_ + j] - centroid[j];
            }
        }
        data_ptr = train_data_buffer.data();
    }
    this->bucket_->Train(data_ptr, sample_count);
=======
    partition_strategy_->Train(data);
    auto num_element = std::min(data->GetNumElements(), MAX_TRAIN_SIZE);
    this->bucket_->Train(data->GetFloat32Vectors(), num_element);
>>>>>>> d9ac223a
    if (use_reorder_) {
        this->reorder_codes_->Train(data->GetFloat32Vectors(), data->GetNumElements());
    }
    this->is_trained_ = true;
}

std::vector<int64_t>
IVF::Add(const DatasetPtr& base) {
    // TODO(LHT): duplicate
    if (not partition_strategy_->is_trained_) {
        throw VsagException(ErrorType::INTERNAL_ERROR, "ivf index add without train error");
    }
    this->bucket_->Unpack();
    auto num_element = base->GetNumElements();
    const auto* ids = base->GetIds();
    const auto* vectors = base->GetFloat32Vectors();
    const auto* attr_sets = base->GetAttributeSets();
    const auto* extra_info = base->GetExtraInfos();
    const auto extra_info_size = base->GetExtraInfoSize();
    auto buckets = partition_strategy_->ClassifyDatas(vectors, num_element, buckets_per_data_);

    int64_t current_num;
    {
        std::lock_guard lock(label_lookup_mutex_);
        if (use_reorder_) {
            this->reorder_codes_->BatchInsertVector(base->GetFloat32Vectors(),
                                                    base->GetNumElements());
        }
        for (int64_t i = 0; i < num_element; ++i) {
            this->label_table_->Insert(i + total_elements_, ids[i]);
        }
        current_num = this->total_elements_;
        this->total_elements_ += num_element;
        location_map_.resize(this->total_elements_);
    }

    auto add_func = [&](int64_t i) -> void {
        for (int64_t j = 0; j < buckets_per_data_; ++j) {
            const auto* data_ptr = vectors + i * dim_;
            auto idx = i * buckets_per_data_ + j;
            InnerIdType offset_id = bucket_->InsertVector(
                data_ptr, buckets[idx], idx + current_num * buckets_per_data_);
            if (j == 0) {
                std::lock_guard lock(label_lookup_mutex_);
                location_map_[i + current_num] =
                    (static_cast<uint64_t>(buckets[idx]) << LOCATION_SPLIT_BIT) |
                    static_cast<uint64_t>(offset_id);
            }
            if (use_attribute_filter_ and this->attr_filter_index_ != nullptr and
                attr_sets != nullptr) {
                const auto& attr_set = attr_sets[i];
                this->attr_filter_index_->Insert(attr_set, offset_id, buckets[idx]);
            }
            if (extra_info_size > 0) {
                this->extra_infos_->InsertExtraInfo(extra_info + i * extra_info_size,
                                                    i + current_num);
            }
        }
    };
    std::vector<std::future<void>> futures;
    for (int64_t i = 0; i < num_element; ++i) {
        if (this->thread_pool_ != nullptr) {
            auto future = thread_pool_->GeneralEnqueue(add_func, i);
            futures.emplace_back(std::move(future));
        } else {
            add_func(i);
        }
    }

    if (this->thread_pool_ != nullptr) {
        for (auto& future : futures) {
            future.get();
        }
    }
    this->bucket_->Package();
    return {};
}

DatasetPtr
IVF::KnnSearch(const DatasetPtr& query,
               int64_t k,
               const std::string& parameters,
               const FilterPtr& filter) const {
    auto param = this->create_search_param(parameters, filter);
    param.search_mode = KNN_SEARCH;
    param.topk = k;
    if (use_reorder_) {
        param.topk = static_cast<int64_t>(param.factor * static_cast<float>(k));
    }
    auto search_result = this->search<KNN_SEARCH>(query, param);
    if (use_reorder_) {
        return reorder(k, search_result, query->GetFloat32Vectors());
    }
    auto count = static_cast<const int64_t>(search_result->Size());
    auto [dataset_results, dists, labels] = create_fast_dataset(count, allocator_);
    for (int64_t j = count - 1; j >= 0; --j) {
        dists[j] = search_result->Top().first;
        labels[j] = label_table_->GetLabelById(search_result->Top().second);
        search_result->Pop();
    }
    return std::move(dataset_results);
}

DatasetPtr
IVF::RangeSearch(const DatasetPtr& query,
                 float radius,
                 const std::string& parameters,
                 const FilterPtr& filter,
                 int64_t limited_size) const {
    auto param = this->create_search_param(parameters, filter);
    param.search_mode = RANGE_SEARCH;
    param.radius = radius;
    param.range_search_limit_size = static_cast<int>(limited_size);
    if (use_reorder_ and limited_size > 0) {
        param.range_search_limit_size =
            static_cast<int>(param.factor * static_cast<float>(limited_size));
    }
    auto search_result = this->search<RANGE_SEARCH>(query, param);
    if (use_reorder_) {
        int64_t k = (limited_size > 0) ? limited_size : static_cast<int64_t>(search_result->Size());
        return reorder(k, search_result, query->GetFloat32Vectors());
    }
    auto count = static_cast<const int64_t>(search_result->Size());
    auto [dataset_results, dists, labels] = create_fast_dataset(count, allocator_);
    for (int64_t j = count - 1; j >= 0; --j) {
        dists[j] = search_result->Top().first;
        labels[j] = label_table_->GetLabelById(search_result->Top().second);
        search_result->Pop();
    }
    return std::move(dataset_results);
}

int64_t
IVF::GetNumElements() const {
    return this->total_elements_;
}

void
IVF::Merge(const std::vector<MergeUnit>& merge_units) {
    this->bucket_->Unpack();
    for (const auto& unit : merge_units) {
        this->merge_one_unit(unit);
    }
    this->fill_location_map();
    this->bucket_->Package();
}

std::pair<BucketIdType, InnerIdType>
IVF::get_location(InnerIdType inner_id) const {
    auto loc = this->location_map_[inner_id];
    constexpr uint64_t mask = (1ULL << LOCATION_SPLIT_BIT) - 1ULL;
    auto bucket_id = static_cast<BucketIdType>(loc >> LOCATION_SPLIT_BIT);
    auto offset_id = static_cast<InnerIdType>(loc & mask);
    return {bucket_id, offset_id};
}

void
IVF::UpdateAttribute(int64_t id, const AttributeSet& new_attrs) {
    auto inner_id = this->label_table_->GetIdByLabel(id);
    auto [bucket_id, offset_id] = this->get_location(inner_id);
    this->attr_filter_index_->UpdateBitsetsByAttr(new_attrs, offset_id, bucket_id);
}

void
IVF::UpdateAttribute(int64_t id, const AttributeSet& new_attrs, const AttributeSet& origin_attrs) {
    auto inner_id = this->label_table_->GetIdByLabel(id);
    auto [bucket_id, offset_id] = this->get_location(inner_id);
    this->attr_filter_index_->UpdateBitsetsByAttr(new_attrs, offset_id, bucket_id, origin_attrs);
}

#define WRITE_DATACELL_WITH_NAME(writer, name, datacell)            \
    datacell_offsets[(name)].SetInt(offset);                        \
    auto datacell##_start = (writer).GetCursor();                   \
    (datacell)->Serialize(writer);                                  \
    auto datacell##_size = (writer).GetCursor() - datacell##_start; \
    datacell_sizes[(name)].SetInt(datacell##_size);                 \
    offset += datacell##_size;

void
IVF::Serialize(StreamWriter& writer) const {
    JsonType datacell_offsets;
    JsonType datacell_sizes;
    uint64_t offset = 0;

    WRITE_DATACELL_WITH_NAME(writer, "bucket", bucket_);
    WRITE_DATACELL_WITH_NAME(writer, "partition_strategy", partition_strategy_);
    WRITE_DATACELL_WITH_NAME(writer, "label_table", label_table_);

    if (use_reorder_) {
        WRITE_DATACELL_WITH_NAME(writer, "reorder_codes", reorder_codes_);
    }

    if (use_attribute_filter_) {
        WRITE_DATACELL_WITH_NAME(writer, "attr_filter_index", attr_filter_index_);
    }

    // serialize footer (introduced since v0.15)
    JsonType basic_info;
    basic_info["total_elements"].SetInt(this->total_elements_);
    basic_info["use_reorder"].SetBool(this->use_reorder_);
    basic_info["is_trained"].SetBool(this->is_trained_);
    basic_info[DIM].SetInt(this->dim_);
    basic_info[EXTRA_INFO_SIZE].SetInt(0);
    basic_info[INDEX_PARAM].SetString(this->create_param_ptr_->ToString());
    basic_info["data_type"].SetInt(static_cast<int64_t>(this->data_type_));
    basic_info["metric"].SetInt(static_cast<int64_t>(this->metric_));

    auto metadata = std::make_shared<Metadata>();
    metadata->Set(BASIC_INFO, basic_info);
    metadata->Set("datacell_offsets", datacell_offsets);
    metadata->Set("datacell_sizes", datacell_sizes);

    auto footer = std::make_shared<Footer>(metadata);
    footer->Write(writer);
}

#define READ_DATACELL_WITH_NAME(reader, name, datacell)                       \
    reader.PushSeek(datacell_offsets[(name)].GetInt());                       \
    (datacell)->Deserialize((reader).Slice(datacell_sizes[(name)].GetInt())); \
    (reader).PopSeek();

void
IVF::Deserialize(StreamReader& reader) {
    // try to deserialize footer (only in new version)
    auto footer = Footer::Parse(reader);

    BufferStreamReader buffer_reader(
        &reader, std::numeric_limits<uint64_t>::max(), this->allocator_);

    if (footer == nullptr) {  // old format, DON'T EDIT, remove in the future
        logger::debug("parse with v0.14 version format");

        StreamReader::ReadObj(buffer_reader, this->total_elements_);
        StreamReader::ReadObj(buffer_reader, this->use_reorder_);
        StreamReader::ReadObj(buffer_reader, this->is_trained_);

        this->bucket_->Deserialize(buffer_reader);
        this->partition_strategy_->Deserialize(buffer_reader);
        this->label_table_->Deserialize(buffer_reader);
        if (use_reorder_) {
            this->reorder_codes_->Deserialize(buffer_reader);
        }

        if (use_attribute_filter_) {
            this->attr_filter_index_->Deserialize(buffer_reader);
            this->has_attribute_ = true;
        }
    } else {  // create like `else if ( ver in [v0.15, v0.17] )` here if need in the future
        logger::debug("parse with new version format");

        auto metadata = footer->GetMetadata();
        if (metadata->EmptyIndex()) {
            return;
        }

        auto basic_info = metadata->Get(BASIC_INFO);
        this->total_elements_ = basic_info["total_elements"].GetInt();
        this->use_reorder_ = basic_info["use_reorder"].GetBool();
        this->is_trained_ = basic_info["is_trained"].GetBool();
        if (basic_info.Contains(INDEX_PARAM)) {
            auto param_str = basic_info[INDEX_PARAM].GetString();
            auto index_param = std::make_shared<IVFParameter>();
            index_param->FromString(param_str);
            if (not this->create_param_ptr_->CheckCompatibility(index_param)) {
                auto message = fmt::format("IVF index parameter not match, current: {}, new: {}",
                                           this->create_param_ptr_->ToString(),
                                           index_param->ToString());
                logger::error(message);
                throw VsagException(ErrorType::INVALID_ARGUMENT, message);
            }
        }

        JsonType datacell_offsets = metadata->Get(DATACELL_OFFSETS);
        logger::debug("datacell_offsets: {}", datacell_offsets.Dump());
        JsonType datacell_sizes = metadata->Get(DATACELL_SIZES);
        logger::debug("datacell_sizes: {}", datacell_sizes.Dump());

        READ_DATACELL_WITH_NAME(buffer_reader, "bucket", this->bucket_);
        READ_DATACELL_WITH_NAME(buffer_reader, "partition_strategy", this->partition_strategy_);
        READ_DATACELL_WITH_NAME(buffer_reader, "label_table", this->label_table_);
        if (use_reorder_) {
            READ_DATACELL_WITH_NAME(buffer_reader, "reorder_codes", this->reorder_codes_);
        }
        if (use_attribute_filter_) {
            READ_DATACELL_WITH_NAME(buffer_reader, "attr_filter_index", this->attr_filter_index_);
            this->has_attribute_ = true;
        }
        if (this->bucket_->GetQuantizerName() == QUANTIZATION_TYPE_VALUE_FP32) {
            this->has_raw_vector_ = true;
        }
    }
    this->fill_location_map();

    // post serialize procedure
}

InnerSearchParam
IVF::create_search_param(const std::string& parameters, const FilterPtr& filter) const {
    InnerSearchParam param;
    std::shared_ptr<InnerIdWrapperFilter> ft = nullptr;
    if (filter != nullptr) {
        ft = std::make_shared<InnerIdWrapperFilter>(filter, *this->label_table_);
    }
    param.is_inner_id_allowed = ft;
    auto search_param = IVFSearchParameters::FromJson(parameters);
    param.scan_bucket_size = std::min(static_cast<BucketIdType>(search_param.scan_buckets_count),
                                      bucket_->bucket_count_);
    param.factor = search_param.topk_factor;
    param.first_order_scan_ratio = search_param.first_order_scan_ratio;
    param.parallel_search_thread_count = search_param.parallel_search_thread_count;
    if (search_param.enable_time_record) {
        param.time_cost = std::make_shared<Timer>();
        param.time_cost->SetThreshold(search_param.timeout_ms);
    }
    return param;
}

DatasetPtr
IVF::reorder(int64_t topk, DistHeapPtr& input, const float* query) const {
    auto [dataset_results, dists, labels] = create_fast_dataset(topk, allocator_);
    auto reorder_heap = reorder_->Reorder(input, query, topk, allocator_);
    auto size = static_cast<int64_t>(reorder_heap->Size());
    for (int64_t j = size - 1; j >= 0; --j) {
        dists[j] = reorder_heap->Top().first;
        labels[j] = label_table_->GetLabelById(reorder_heap->Top().second);
        reorder_heap->Pop();
    }
    return std::move(dataset_results);
}

InnerIndexPtr
IVF::ExportModel(const IndexCommonParam& param) const {
    auto index = std::make_shared<IVF>(this->create_param_ptr_, param);
    IVFPartitionStrategy::Clone(this->partition_strategy_, index->partition_strategy_);
    this->bucket_->ExportModel(index->bucket_);
    if (use_reorder_) {
        this->reorder_codes_->ExportModel(index->reorder_codes_);
    }
    index->is_trained_ = this->is_trained_;
    return index;
}

template <InnerSearchMode mode>
DistHeapPtr
IVF::search(const DatasetPtr& query, const InnerSearchParam& param) const {
    const auto* query_data = query->GetFloat32Vectors();
    Vector<float> normalize_data(dim_, allocator_);
    auto candidate_buckets = partition_strategy_->ClassifyDatasForSearch(query_data, 1, param);
    auto computer = bucket_->FactoryComputer(query_data);

    auto cur_heap_top = std::numeric_limits<float>::max();
    int64_t topk = param.topk;
    if constexpr (mode == RANGE_SEARCH) {
        topk = param.range_search_limit_size;
        if (topk < 0) {
            topk = std::numeric_limits<int64_t>::max();
        }
    }
    // Scale topk to ensure sufficient candidates after deduplication when buckets_per_data_ > 1
    int64_t origin_topk = topk;
    if (buckets_per_data_ > 1) {
        if (topk <= std::numeric_limits<int64_t>::max() / buckets_per_data_) {
            topk *= buckets_per_data_;
        } else {
            topk = std::numeric_limits<int64_t>::max();
        }
    }

    DistHeapPtr search_result = nullptr;
    const auto& ft = param.is_inner_id_allowed;

    auto bucket_count = candidate_buckets.size();
    auto search_thread_count = param.parallel_search_thread_count;
    if (this->thread_pool_ == nullptr) {
        search_thread_count = 1;
    }
    std::vector<DistHeapPtr> heaps(search_thread_count);

    auto search_func = [&](int64_t thread_id) -> void {
        heaps[thread_id] = DistanceHeap::MakeInstanceBySize<true, false>(this->allocator_, topk);
        auto& heap = heaps[thread_id];
        Vector<float> centroid(dim_, allocator_);
        Vector<float> dist(allocator_);
        for (uint64_t i = 0; i < bucket_count; ++i) {
            if (param.time_cost != nullptr and param.time_cost->CheckOvertime()) {
                break;
            }
            if (i % search_thread_count != thread_id) {
                continue;
            }
            auto bucket_id = candidate_buckets[i];
            if (bucket_id == -1) {
                break;
            }
            auto bucket_size = bucket_->GetBucketSize(bucket_id);
            const auto* ids = bucket_->GetInnerIds(bucket_id);
            if (bucket_size > dist.size()) {
                dist.resize(bucket_size);
            }

            bucket_->ScanBucketById(dist.data(), computer, bucket_id);
            Filter* attr_ft = nullptr;
            if (param.executors.size() > thread_id and param.executors[thread_id] != nullptr) {
                param.executors[thread_id]->Clear();
                attr_ft = param.executors[thread_id]->Run(bucket_id);
            }
            for (int j = 0; j < bucket_size; ++j) {
                auto origin_id = ids[j] / buckets_per_data_;
                if (attr_ft != nullptr and not attr_ft->CheckValid(j)) {
                    continue;
                }
                if (ft == nullptr or ft->CheckValid(origin_id)) {
                    if constexpr (mode == KNN_SEARCH) {
                        if (heap->Size() < topk or dist[j] < cur_heap_top) {
                            heap->Push(dist[j], ids[j]);
                        }
                    } else if constexpr (mode == RANGE_SEARCH) {
                        if (dist[j] <= param.radius + THRESHOLD_ERROR and dist[j] < cur_heap_top) {
                            heap->Push(dist[j], ids[j]);
                        }
                    }
                    if (heap->Size() > topk) {
                        heap->Pop();
                    }
                    if (not heap->Empty() and heap->Size() == topk) {
                        cur_heap_top = heap->Top().first;
                    }
                }
            }
        }
    };
    std::vector<std::future<void>> futures;
    if (this->thread_pool_ != nullptr and search_thread_count > 1) {
        for (int64_t thread_id = 0; thread_id < search_thread_count; ++thread_id) {
            auto future = this->thread_pool_->GeneralEnqueue(search_func, thread_id);
            futures.emplace_back(std::move(future));
        }
    } else {
        search_func(0);
        search_result = heaps[0];
    }

    if (this->thread_pool_ != nullptr and search_thread_count > 1) {
        for (auto& future : futures) {
            future.get();
        }
        search_result = DistanceHeap::MakeInstanceBySize<true, true>(this->allocator_, topk);
        for (auto& heap : heaps) {
            auto size = heap->Size();
            const auto* data = heap->GetData();
            for (int i = 0; i < size; ++i) {
                search_result->Push(data[i]);
            }
        }
    }

    // Deduplicate ids when buckets_per_data_ > 1
    if (buckets_per_data_ > 1) {
        std::unordered_map<InnerIdType, float> id_to_min_dist;
        while (!search_result->Empty()) {
            const auto& [dist_val, id] = search_result->Top();
            auto origin_id = id / buckets_per_data_;
            // Keep the smallest distance for each id
            if (id_to_min_dist.find(origin_id) == id_to_min_dist.end() ||
                dist_val < id_to_min_dist[origin_id]) {
                id_to_min_dist[origin_id] = dist_val;
            }
            search_result->Pop();
        }

        auto cur_heap_top2 = std::numeric_limits<float>::max();
        for (const auto& [origin_id, dist_val] : id_to_min_dist) {
            if (dist_val < cur_heap_top2) {
                search_result->Push(dist_val, origin_id);
            }
            if (search_result->Size() > origin_topk) {
                search_result->Pop();
            }
            if (not search_result->Empty() and search_result->Size() == origin_topk) {
                cur_heap_top2 = search_result->Top().first;
            }
        }
    }

    return search_result;
}

void
IVF::merge_one_unit(const MergeUnit& unit) {
    check_merge_illegal(unit);
    const auto other_index = std::dynamic_pointer_cast<IVF>(
        std::dynamic_pointer_cast<IndexImpl<IVF>>(unit.index)->GetInnerIndex());
    auto bias = this->total_elements_;
    this->label_table_->MergeOther(other_index->label_table_, unit.id_map_func);
    other_index->bucket_->Unpack();
    this->bucket_->MergeOther(other_index->bucket_, bias);
    other_index->bucket_->Package();

    if (this->use_reorder_) {
        this->reorder_codes_->MergeOther(other_index->reorder_codes_, bias);
    }
    this->total_elements_ += other_index->total_elements_;
}

void
IVF::check_merge_illegal(const vsag::MergeUnit& unit) const {
    auto index = std::dynamic_pointer_cast<IndexImpl<IVF>>(unit.index);
    if (index == nullptr) {
        throw VsagException(
            ErrorType::INVALID_ARGUMENT,
            "Merge Failed: index type not match, try to merge a non-ivf index to an IVF index");
    }
    auto other_ivf_index = std::dynamic_pointer_cast<IVF>(
        std::dynamic_pointer_cast<IndexImpl<IVF>>(unit.index)->GetInnerIndex());
    if (other_ivf_index->use_reorder_ != this->use_reorder_) {
        throw VsagException(
            ErrorType::INVALID_ARGUMENT,
            fmt::format(
                "Merge Failed: ivf use_reorder not match, current index is {}, other index is {}",
                this->use_reorder_,
                other_ivf_index->use_reorder_));
    }
    auto cur_model = this->ExportModel(index->GetCommonParam());
    std::stringstream ss1;
    std::stringstream ss2;
    IOStreamWriter writer1(ss1);
    cur_model->Serialize(writer1);

    // std::ofstream of1("/tmp/vsag-f1.index", std::ios::binary | std::ios::out);
    // IOStreamWriter os1(of1);
    // cur_model->Serialize(os1);
    // of1.close();

    cur_model.reset();
    auto other_model = other_ivf_index->ExportModel(index->GetCommonParam());
    IOStreamWriter writer2(ss2);
    other_model->Serialize(writer2);

    // std::ofstream of2("/tmp/vsag-f2.index", std::ios::binary | std::ios::out);
    // IOStreamWriter os2(of2);
    // other_model->Serialize(os2);
    // of2.close();

    other_model.reset();

    if (not check_equal_on_string_stream(ss1, ss2)) {
        throw VsagException(
            ErrorType::INVALID_ARGUMENT,
            "Merge Failed: IVF model not match, try to merge a different model ivf index");
    }
}

DatasetPtr
IVF::SearchWithRequest(const SearchRequest& request) const {
    auto param = this->create_search_param(request.params_str_, request.filter_);
    param.search_mode = KNN_SEARCH;
    param.topk = request.topk_;
    if (use_reorder_) {
        param.topk = static_cast<int64_t>(param.factor * static_cast<float>(request.topk_));
    }
    auto query = request.query_;
    if (request.enable_attribute_filter_ and this->attr_filter_index_ != nullptr) {
        auto& schema = this->attr_filter_index_->field_type_map_;
        auto expr = AstParse(request.attribute_filter_str_, &schema);
        for (int64_t i = 0; i < param.parallel_search_thread_count; ++i) {
            auto executor =
                Executor::MakeInstance(this->allocator_, expr, this->attr_filter_index_);
            executor->Init();
            param.executors.emplace_back(executor);
        }
    }
    auto search_result = this->search<KNN_SEARCH>(query, param);
    if (use_reorder_) {
        return reorder(request.topk_, search_result, query->GetFloat32Vectors());
    }
    auto count = static_cast<const int64_t>(search_result->Size());
    auto [dataset_results, dists, labels] = create_fast_dataset(count, allocator_);
    for (int64_t j = count - 1; j >= 0; --j) {
        dists[j] = search_result->Top().first;
        labels[j] = label_table_->GetLabelById(search_result->Top().second);
        search_result->Pop();
    }
    return std::move(dataset_results);
}

void
IVF::fill_location_map() {
    this->location_map_.resize(this->total_elements_ * buckets_per_data_);
    auto bucket_count = this->bucket_->bucket_count_;
    for (BucketIdType i = 0; i < bucket_count; ++i) {
        auto* ids = this->bucket_->GetInnerIds(i);
        auto bucket_size = this->bucket_->GetBucketSize(i);
        for (uint64_t j = 0; j < bucket_size; ++j) {
            if (ids[j] >= this->total_elements_ * buckets_per_data_) {
                throw VsagException(ErrorType::INTERNAL_ERROR, "invalid inner_id");
            }
            this->location_map_[ids[j] / buckets_per_data_] =
                (static_cast<uint64_t>(i) << LOCATION_SPLIT_BIT) | static_cast<uint64_t>(j);
        }
    }
}

void
IVF::GetAttributeSetByInnerId(InnerIdType inner_id, AttributeSet* attr) const {
    auto [bucket_id, bucket_offset] = this->get_location(inner_id);
    this->attr_filter_index_->GetAttribute(bucket_id, bucket_offset, attr);
}

DatasetPtr
IVF::CalDistanceById(const float* query, const int64_t* ids, int64_t count) const {
    auto result = Dataset::Make();
    result->Owner(true, allocator_);
    auto* distances = (float*)allocator_->Allocate(sizeof(float) * count);
    result->Distances(distances);
    if (this->use_reorder_) {
        auto computer = this->reorder_codes_->FactoryComputer(query);
        Vector<InnerIdType> inner_ids(count, allocator_);
        for (int64_t i = 0; i < count; ++i) {
            inner_ids[i] = this->label_table_->GetIdByLabel(ids[i]);
        }
        this->reorder_codes_->Query(distances, computer, inner_ids.data(), count);
        return result;
    }
    auto computer = this->bucket_->FactoryComputer(query);
    for (int64_t i = 0; i < count; ++i) {
        auto inner_id = this->label_table_->GetIdByLabel(ids[i]);
        auto location = this->get_location(inner_id);
        distances[i] = this->bucket_->QueryOneById(computer, location.first, location.second);
    }
    return result;
}
float
IVF::CalcDistanceById(const float* query, int64_t id) const {
    if (this->use_reorder_) {
        float dist = 0.0F;
        auto computer = this->reorder_codes_->FactoryComputer(query);
        auto inner_id = this->label_table_->GetIdByLabel(id);
        this->reorder_codes_->Query(&dist, computer, &inner_id, 1);
        return dist;
    }
    auto computer = this->bucket_->FactoryComputer(query);
    auto inner_id = this->label_table_->GetIdByLabel(id);
    auto location = this->get_location(inner_id);
    return this->bucket_->QueryOneById(computer, location.first, location.second);
}

void
IVF::GetVectorByInnerId(InnerIdType inner_id, float* data) const {
    auto [bucket_id, bucket_offset] = this->get_location(inner_id);
    this->bucket_->GetCodesById(bucket_id, bucket_offset, reinterpret_cast<uint8_t*>(data));
}

float
calculate_percentile(const std::vector<float>& sorted_data, float percentile) {
    size_t n = sorted_data.size();
    float index = percentile * static_cast<float>(n - 1);
    auto floor_index = static_cast<size_t>(std::floor(index));
    size_t ceil_index = floor_index + 1;

    if (ceil_index >= n) {
        return sorted_data[floor_index];
    }

    float fractional = index - static_cast<float>(floor_index);
    return sorted_data[floor_index] * (1.0F - fractional) + sorted_data[ceil_index] * fractional;
}

JsonType
get_data_stats(const Vector<float>& data) {
    JsonType json;
    if (data.empty()) {
        throw std::invalid_argument("Vector cannot be empty.");
    }

    float sum = 0.0;
    for (float val : data) {
        sum += val;
    }
    float mean = sum / static_cast<float>(data.size());
    json["mean"].SetFloat(mean);

    float sq_diff_sum = 0.0;
    for (float val : data) {
        sq_diff_sum += (val - mean) * (val - mean);
    }
    float variance = sq_diff_sum / static_cast<float>(data.size());
    json["std"].SetFloat(std::sqrt(variance));

    float min_val = *std::min_element(data.begin(), data.end());
    json["min"].SetFloat(min_val);
    float max_val = *std::max_element(data.begin(), data.end());
    json["max"].SetFloat(max_val);

    std::vector<float> sorted_data(data.begin(), data.end());
    std::sort(sorted_data.begin(), sorted_data.end());

    float q25 = calculate_percentile(sorted_data, 0.25);
    float q50 = calculate_percentile(sorted_data, 0.5);
    float q75 = calculate_percentile(sorted_data, 0.75);
    json["q25"].SetFloat(q25);
    json["q50"].SetFloat(q50);
    json["q75"].SetFloat(q75);

    return json;
}

std::string
IVF::GetStats() const {
    JsonType stats;
    // bucket_radius
    stats["bucket_count"].SetInt(this->bucket_->bucket_count_);
    Vector<float> centroids(this->dim_, allocator_);
    Vector<float> bucket_counts(allocator_);
    Vector<float> bucket_radius(allocator_);
    for (int i = 0; i < this->bucket_->bucket_count_; ++i) {
        auto size = bucket_->GetBucketSize(i);
        if (size == 0) {
            bucket_counts.push_back(0);
            continue;
        }
        bucket_counts.push_back(static_cast<float>(size));
        Vector<float> dists(size, allocator_);
        partition_strategy_->GetCentroid(i, centroids);
        auto computer = bucket_->FactoryComputer(centroids.data());
        bucket_->ScanBucketById(dists.data(), computer, i);
        float max_distance = *std::max_element(dists.begin(), dists.end());
        bucket_radius.push_back(max_distance);
    }
    // bucket_count_std
    stats["bucket_num"].SetJson(get_data_stats(bucket_counts));
    // bucket_radius
    stats["bucket_radius"].SetJson(get_data_stats(bucket_radius));
    return stats.Dump(4);
}

std::string
IVF::AnalyzeIndexBySearch(const SearchRequest& request) {
    JsonType stats;
    auto querys = request.query_;
    auto topk = std::min(request.topk_, GetNumElements());
    auto num_elements = querys->GetNumElements();
    auto param_str = request.params_str_;
    // quantization error
    this->analyze_quantizer(stats, querys->GetFloat32Vectors(), num_elements, topk, param_str);
    return stats.Dump(4);
}

}  // namespace vsag<|MERGE_RESOLUTION|>--- conflicted
+++ resolved
@@ -407,7 +407,6 @@
     if (this->is_trained_) {
         return;
     }
-<<<<<<< HEAD
 
     int64_t total_elements = data->GetNumElements();
 
@@ -483,11 +482,6 @@
         data_ptr = train_data_buffer.data();
     }
     this->bucket_->Train(data_ptr, sample_count);
-=======
-    partition_strategy_->Train(data);
-    auto num_element = std::min(data->GetNumElements(), MAX_TRAIN_SIZE);
-    this->bucket_->Train(data->GetFloat32Vectors(), num_element);
->>>>>>> d9ac223a
     if (use_reorder_) {
         this->reorder_codes_->Train(data->GetFloat32Vectors(), data->GetNumElements());
     }
