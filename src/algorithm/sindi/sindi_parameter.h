--- conflicted
+++ resolved
@@ -46,12 +46,9 @@
 
     // temporal parameter
     bool deserialize_without_footer{false};
-<<<<<<< HEAD
+    bool deserialize_without_buffer{false};
 
     std::string value_quantization_type{QUANTIZATION_TYPE_VALUE_FP32};
-=======
-    bool deserialize_without_buffer{false};
->>>>>>> 443c0bb9
 };
 
 class SINDISearchParameter : public Parameter {
