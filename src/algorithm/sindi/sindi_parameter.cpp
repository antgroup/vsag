--- conflicted
+++ resolved
@@ -58,17 +58,16 @@
         deserialize_without_footer = json[SPARSE_DESERIALIZE_WITHOUT_FOOTER].GetBool();
     }
 
-<<<<<<< HEAD
+    if (json.Contains(SPARSE_DESERIALIZE_WITHOUT_BUFFER)) {
+        deserialize_without_buffer = json[SPARSE_DESERIALIZE_WITHOUT_BUFFER].GetBool();
+    }
+
     if (json.Contains(SPARSE_QUANTIZATION_TYPE)) {
         value_quantization_type = json[SPARSE_QUANTIZATION_TYPE].GetString();
         CHECK_ARGUMENT((value_quantization_type == QUANTIZATION_TYPE_VALUE_SQ8 or
             value_quantization_type == QUANTIZATION_TYPE_VALUE_FP16 or
             value_quantization_type == QUANTIZATION_TYPE_VALUE_FP32),
             fmt::format("quantization_type must be sq8, fp16 or fp32, but now is {}", value_quantization_type));
-=======
-    if (json.Contains(SPARSE_DESERIALIZE_WITHOUT_BUFFER)) {
-        deserialize_without_buffer = json[SPARSE_DESERIALIZE_WITHOUT_BUFFER].GetBool();
->>>>>>> 443c0bb9
     }
 }
 
