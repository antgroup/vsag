
// Copyright 2024-present the vsag project
//
// Licensed under the Apache License, Version 2.0 (the "License");
// you may not use this file except in compliance with the License.
// You may obtain a copy of the License at
//
//     http://www.apache.org/licenses/LICENSE-2.0
//
// Unless required by applicable law or agreed to in writing, software
// distributed under the License is distributed on an "AS IS" BASIS,
// WITHOUT WARRANTIES OR CONDITIONS OF ANY KIND, either express or implied.
// See the License for the specific language governing permissions and
// limitations under the License.

#include "sindi.h"

#include "impl/heap/standard_heap.h"
#include "index_feature_list.h"
#include "storage/serialization.h"
#include "utils/util_functions.h"

namespace vsag {
ParamPtr
SINDI::CheckAndMappingExternalParam(const JsonType& external_param,
                                    const IndexCommonParam& common_param) {
    auto ptr = std::make_shared<SINDIParameter>();
    ptr->FromJson(external_param);
    return ptr;
}

SINDI::SINDI(const SINDIParameterPtr& param, const IndexCommonParam& common_param)
    : InnerIndexInterface(param, common_param),
      use_reorder_(param->use_reorder),
      term_id_limit_(param->term_id_limit),
      window_size_(param->window_size),
      doc_retain_ratio_(1.0F - param->doc_prune_ratio),
      window_term_list_(common_param.allocator_.get()),
      deserialize_without_footer_(param->deserialize_without_footer),
<<<<<<< HEAD
      value_quantization_type_(param->value_quantization_type),
      quantization_params_(std::make_shared<QuantizationParams>()) {
=======
      deserialize_without_buffer_(param->deserialize_without_buffer) {
>>>>>>> 443c0bb9
    if (use_reorder_) {
        SparseIndexParameterPtr rerank_param = std::make_shared<SparseIndexParameters>();
        rerank_param->need_sort = true;
        rerank_flat_index_ = std::make_shared<SparseIndex>(rerank_param, common_param);
    }
}

std::vector<int64_t>
SINDI::Add(const DatasetPtr& base) {
    std::scoped_lock wlock(this->global_mutex_);
    std::vector<int64_t> failed_ids;

    auto data_num = base->GetNumElements();
    CHECK_ARGUMENT(data_num > 0, "data_num is zero when add vectors");

    const auto* sparse_vectors = base->GetSparseVectors();
    const auto* ids = base->GetIds();
    const auto* extra_info = base->GetExtraInfos();
    const auto extra_info_size = base->GetExtraInfoSize();

    if (cur_element_count_ == 0) {
        quantization_params_->type = value_quantization_type_;
        if (value_quantization_type_ == QUANTIZATION_TYPE_VALUE_SQ8) {
            std::cout << "Using SQ8 quantization" << std::endl;
            float min_val = std::numeric_limits<float>::max();
            float max_val = std::numeric_limits<float>::lowest();
            for (int64_t i = 0; i < data_num; ++i) {
                const auto& vec = sparse_vectors[i];
                for (int j = 0; j < vec.len_; ++j) {
                    float val = vec.vals_[j];
                    if (val < min_val)
                        min_val = val;
                    if (val > max_val)
                        max_val = val;
                }
            }
            quantization_params_->min_val = min_val;
            quantization_params_->max_val = max_val;
            quantization_params_->diff = max_val - min_val;
            if (quantization_params_->diff < 1e-6)
                quantization_params_->diff = 1.0f;
        }
    }

    // adjust window
    int64_t final_add_window = align_up(cur_element_count_ + data_num, window_size_) / window_size_;
    while (window_term_list_.size() < final_add_window) {
        window_term_list_.emplace_back(std::make_shared<SparseTermDataCell>(
            doc_retain_ratio_, term_id_limit_, allocator_, quantization_params_));
    }

    // add process
    for (uint32_t i = 0; i < data_num; ++i) {
        auto cur_window = cur_element_count_ / window_size_;
        auto window_start_id = cur_window * window_size_;
        const auto& sparse_vector = sparse_vectors[i];
        if (sparse_vector.len_ <= 0) {
            failed_ids.push_back(ids[i]);
            logger::warn(
                "sparse_vector.len_ ({}) is invalid for id ({})", sparse_vector.len_, ids[i]);
            continue;
        }

        uint16_t inner_id = static_cast<uint16_t>(cur_element_count_ - window_start_id);

        try {
            window_term_list_[cur_window]->InsertVector(sparse_vector, inner_id);
        } catch (const std::runtime_error& e) {
            failed_ids.push_back(ids[i]);
            logger::warn("runtime error: {}", e.what());
            continue;
        } catch (const std::bad_alloc& e) {
            failed_ids.push_back(ids[i]);
            logger::warn("memory allocation failed: {}", e.what());
            continue;
        }

        label_table_->Insert(cur_element_count_, ids[i]);  // todo(zxy): check id exists

        if (extra_info_size > 0) {
            extra_infos_->InsertExtraInfo(extra_info + i * extra_info_size, cur_element_count_);
        }

        cur_element_count_++;

        // high precision part
        if (use_reorder_) {
            auto single_base = Dataset::Make();
            single_base->NumElements(1)
                ->SparseVectors(sparse_vectors + i)
                ->Ids(ids + i)
                ->Owner(false);
            rerank_flat_index_->Add(single_base);
        }
    }

    return failed_ids;
}

std::vector<int64_t>
SINDI::Build(const DatasetPtr& base) {
    // note that there's a wlock in Add()
    return this->Add(base);
}

DatasetPtr
SINDI::KnnSearch(const DatasetPtr& query,
                 int64_t k,
                 const std::string& parameters,
                 const FilterPtr& filter) const {
    return KnnSearch(query, k, parameters, filter, allocator_);
}

DatasetPtr
SINDI::KnnSearch(const DatasetPtr& query,
                 int64_t k,
                 const std::string& parameters,
                 const FilterPtr& filter,
                 vsag::Allocator* allocator) const {
    std::shared_lock rlock(this->global_mutex_);

    // Due to concerns about the performance of this index
    // We have not yet implemented search with filtering capabilities
    const auto* sparse_vectors = query->GetSparseVectors();
    CHECK_ARGUMENT(query->GetNumElements() == 1, "num of query should be 1");
    auto sparse_query = sparse_vectors[0];
    CHECK_ARGUMENT(
        sparse_query.len_ > 0,
        fmt::format("query->GetSparseVectors()->len_ ({}) is invalid", sparse_query.len_));

    // search parameter
    SINDISearchParameter search_param;
    search_param.FromJson(JsonType::Parse(parameters));
    CHECK_ARGUMENT(search_param.n_candidate <= SPARSE_AMPLIFICATION_FACTOR * k,
                   fmt::format("n_candidate ({}) should be less than {} * k ({})",
                               search_param.n_candidate,
                               AMPLIFICATION_FACTOR,
                               k));
    InnerSearchParam inner_param;
    inner_param.ef = std::max(static_cast<int64_t>(search_param.n_candidate), k);
    inner_param.topk = k;

    FilterPtr ft = nullptr;
    if (filter != nullptr) {
        ft = std::make_shared<InnerIdWrapperFilter>(filter, *this->label_table_);
    }
    inner_param.is_inner_id_allowed = ft;

    auto computer = std::make_shared<SparseTermComputer>(sparse_query, search_param, allocator_);
    return search_impl<KNN_SEARCH>(computer, inner_param, allocator);
}

template <InnerSearchMode mode>
DatasetPtr
SINDI::search_impl(const SparseTermComputerPtr& computer,
                   const InnerSearchParam& inner_param,
                   Allocator* allocator) const {
    // computer and heap
    MaxHeap heap(allocator);
    int64_t k = 0;

    if constexpr (mode == KNN_SEARCH) {
        k = inner_param.topk;
    }

    // window iteration
    Vector<float> dists(window_size_, 0.0, allocator);

    for (auto cur = 0; cur < window_term_list_.size(); cur++) {
        auto window_start_id = cur * window_size_;
        auto term_list = this->window_term_list_[cur];

        // compute
        term_list->Query(dists.data(), computer);

        // insert heap
        if (inner_param.is_inner_id_allowed) {
            term_list->InsertHeap<mode, WITH_FILTER>(
                dists.data(), computer, heap, inner_param, window_start_id);
        } else {
            term_list->InsertHeap<mode, PURE>(
                dists.data(), computer, heap, inner_param, window_start_id);
        }
    }

    // rerank
    if (use_reorder_) {
        // high precision
        float cur_heap_top = std::numeric_limits<float>::max();
        auto candidate_size = heap.size();
        auto high_precise_heap = std::make_shared<StandardHeap<true, false>>(allocator_, -1);
        auto [sorted_ids, sorted_vals] =
            rerank_flat_index_->sort_sparse_vector(computer->raw_query_);
        for (auto i = 0; i < candidate_size; i++) {
            auto inner_id = heap.top().second;
            auto high_precise_distance = rerank_flat_index_->CalDistanceByIdUnsafe(
                sorted_ids,
                sorted_vals,
                inner_id);  // TODO(ZXY): use flat to replace rerank_flat_index_
            auto label = label_table_->GetLabelById(inner_id);
            if constexpr (mode == KNN_SEARCH) {
                if (high_precise_distance < cur_heap_top or high_precise_heap->Size() < k) {
                    high_precise_heap->Push(high_precise_distance, label);
                }
                if (high_precise_heap->Size() > k) {
                    high_precise_heap->Pop();
                }
                cur_heap_top = high_precise_heap->Top().first;
            }
            if constexpr (mode == RANGE_SEARCH) {
                if (high_precise_distance <= inner_param.radius) {
                    high_precise_heap->Push(high_precise_distance, label);
                }
                if (inner_param.range_search_limit_size != -1 and
                    high_precise_heap->Size() > inner_param.range_search_limit_size) {
                    high_precise_heap->Pop();
                }
            }
            heap.pop();
        }

        return rerank_flat_index_->collect_results(high_precise_heap);
    }

    // low precision
    if constexpr (mode == RANGE_SEARCH) {
        k = static_cast<int64_t>(heap.size());
        if (inner_param.range_search_limit_size != -1) {
            k = inner_param.range_search_limit_size;
        }
    }

    int64_t cur_size = std::min(static_cast<int64_t>(heap.size()), k);

    auto [results, ret_dists, ret_ids] = create_fast_dataset(cur_size, allocator_);
    if (cur_size == 0) {
        return results;
    }

    while (heap.size() > k) {
        heap.pop();
    }

    for (auto j = cur_size - 1; j >= 0; j--) {
        ret_dists[j] = 1 + heap.top().first;  // dist = -ip -> 1 + dist = 1 - ip
        ret_ids[j] = label_table_->GetLabelById(heap.top().second);
        heap.pop();
    }

    return results;
}

DatasetPtr
SINDI::RangeSearch(const DatasetPtr& query,
                   float radius,
                   const std::string& parameters,
                   const FilterPtr& filter,
                   int64_t limited_size) const {
    std::shared_lock rlock(this->global_mutex_);

    // Due to concerns about the performance of this index
    // We have not yet implemented search with filtering capabilities
    const auto* sparse_vectors = query->GetSparseVectors();
    CHECK_ARGUMENT(query->GetNumElements() == 1, "num of query should be 1");
    auto sparse_query = sparse_vectors[0];
    CHECK_ARGUMENT(
        sparse_query.len_ > 0,
        fmt::format("query->GetSparseVectors()->len_ ({}) is invalid", sparse_query.len_));

    // search parameter
    SINDISearchParameter search_param;
    search_param.FromJson(JsonType::Parse(parameters));
    InnerSearchParam inner_param;

    inner_param.range_search_limit_size = static_cast<int>(limited_size);
    inner_param.radius = radius;

    FilterPtr ft = nullptr;
    if (filter != nullptr) {
        ft = std::make_shared<InnerIdWrapperFilter>(filter, *this->label_table_);
    }
    inner_param.is_inner_id_allowed = ft;

    auto computer = std::make_shared<SparseTermComputer>(sparse_query, search_param, allocator_);
    return search_impl<RANGE_SEARCH>(computer, inner_param, allocator_);
}

void
SINDI::Serialize(StreamWriter& writer) const {
    std::shared_lock rlock(this->global_mutex_);

    StreamWriter::WriteObj(writer, cur_element_count_);

    StreamWriter::WriteObj(writer, quantization_params_->min_val);
    StreamWriter::WriteObj(writer, quantization_params_->max_val);
    StreamWriter::WriteObj(writer, quantization_params_->diff);

    uint32_t window_term_list_size = window_term_list_.size();
    StreamWriter::WriteObj(writer, window_term_list_size);
    for (const auto& window : window_term_list_) {
        window->Serialize(writer);
    }

    label_table_->Serialize(writer);

    if (use_reorder_) {
        rerank_flat_index_->Serialize(writer);
    }

    JsonType jsonify_basic_info;
    auto metadata = std::make_shared<Metadata>();
    jsonify_basic_info[INDEX_PARAM].SetString(this->create_param_ptr_->ToString());
    metadata->Set("basic_info", jsonify_basic_info);
    auto footer = std::make_shared<Footer>(metadata);
    footer->Write(writer);
}

void
SINDI::Deserialize(StreamReader& reader) {
    std::scoped_lock wlock(this->global_mutex_);

    if (not deserialize_without_footer_) {
        auto footer = Footer::Parse(reader);
        auto metadata = footer->GetMetadata();
        JsonType jsonify_basic_info = metadata->Get("basic_info");
        // Check if the index parameter is compatible
        {
            auto param = jsonify_basic_info[INDEX_PARAM].GetString();
            SINDIParameterPtr index_param = std::make_shared<SINDIParameter>();
            index_param->FromString(param);
            if (not this->create_param_ptr_->CheckCompatibility(index_param)) {
                auto message = fmt::format("SINDI index parameter not match, current: {}, new: {}",
                                           this->create_param_ptr_->ToString(),
                                           index_param->ToString());
                logger::error(message);
                throw VsagException(ErrorType::INVALID_ARGUMENT, message);
            }
        }
    }
    auto* reader_ptr = &reader;

    BufferStreamReader buffer_reader(
        &reader, std::numeric_limits<uint64_t>::max(), this->allocator_);
    if (not deserialize_without_buffer_) {
        reader_ptr = &buffer_reader;
    }
    auto& reader_ref = *reader_ptr;

    StreamReader::ReadObj(reader_ref, cur_element_count_);

    StreamReader::ReadObj(buffer_reader, quantization_params_->min_val);
    StreamReader::ReadObj(buffer_reader, quantization_params_->max_val);
    StreamReader::ReadObj(buffer_reader, quantization_params_->diff);
    quantization_params_->type = value_quantization_type_;

    uint32_t window_term_list_size = 0;
    StreamReader::ReadObj(reader_ref, window_term_list_size);
    window_term_list_.resize(window_term_list_size);
    for (auto& window : window_term_list_) {
<<<<<<< HEAD
        window = std::make_shared<SparseTermDataCell>(
            doc_retain_ratio_, term_id_limit_, allocator_, quantization_params_);
        window->Deserialize(buffer_reader);
=======
        window =
            std::make_shared<SparseTermDataCell>(doc_retain_ratio_, term_id_limit_, allocator_);
        window->Deserialize(reader_ref);
>>>>>>> 443c0bb9
    }

    label_table_->Deserialize(reader_ref);

    if (use_reorder_) {
        rerank_flat_index_->Deserialize(reader_ref);
    }
}

bool
SINDI::UpdateId(int64_t old_id, int64_t new_id) {
    if (old_id == new_id) {
        return true;
    }

    std::scoped_lock wlock(this->global_mutex_);
    label_table_->UpdateLabel(old_id, new_id);
    return true;
}

std::pair<int64_t, int64_t>
SINDI::GetMinAndMaxId() const {
    int64_t min_id = INT64_MAX;
    int64_t max_id = INT64_MIN;
    std::shared_lock<std::shared_mutex> lock(this->label_lookup_mutex_);
    if (this->cur_element_count_ == 0) {
        throw VsagException(ErrorType::INTERNAL_ERROR, "Label map size is zero");
    }
    for (int i = 0; i < this->cur_element_count_; ++i) {
        if (this->label_table_->IsRemoved(i)) {
            continue;
        }
        auto label = this->label_table_->label_table_[i];
        max_id = std::max(label, max_id);
        min_id = std::min(label, min_id);
    }
    return {min_id, max_id};
}

uint64_t
SINDI::EstimateMemory(uint64_t num_elements) const {
    uint64_t mem = 0;
    // size of label table
    mem += 2 * sizeof(int64_t) * num_elements;

    // size of term id + term data
    mem += ESTIMATE_DOC_TERM * num_elements * (sizeof(float) + sizeof(uint16_t));

    // size of rerank index is same as sindi
    if (use_reorder_) {
        mem *= 2;
    }

    // size of term list
    mem += sizeof(std::vector<float>) * 2 * term_id_limit_;

    return mem;
}

void
SINDI::GetSparseVectorByInnerId(InnerIdType inner_id, SparseVector* data) const {
    std::shared_lock rlock(this->global_mutex_);

    if (use_reorder_) {
        return this->rerank_flat_index_->GetSparseVectorByInnerId(inner_id, data);
    }

    auto cur_window = inner_id / window_size_;
    auto window_start_id = cur_window * window_size_;
    auto term_list = this->window_term_list_[cur_window];

    term_list->GetSparseVector(static_cast<uint16_t>(inner_id - window_start_id), data);
}

float
SINDI::CalcDistanceById(const DatasetPtr& vector, int64_t id) const {
    std::shared_lock rlock(this->global_mutex_);

    if (use_reorder_) {
        return this->rerank_flat_index_->CalcDistanceById(vector, id);
    }

    auto inner_id = this->label_table_->GetIdByLabel(id);
    auto cur_window = inner_id / window_size_;
    auto window_start_id = cur_window * window_size_;
    auto term_list = this->window_term_list_[cur_window];

    const auto sparse_query = vector->GetSparseVectors()[0];
    SINDISearchParameter search_param;
    search_param.query_prune_ratio = 0;
    search_param.term_prune_ratio = 0;
    auto computer = std::make_shared<SparseTermComputer>(sparse_query, search_param, allocator_);
    return term_list->CalcDistanceByInnerId(computer,
                                            static_cast<uint16_t>(inner_id - window_start_id));
}

DatasetPtr
SINDI::CalDistanceById(const DatasetPtr& query, const int64_t* ids, int64_t count) const {
    if (use_reorder_) {
        std::shared_lock rlock(this->global_mutex_);
        return this->rerank_flat_index_->CalDistanceById(query, ids, count);
    }

    // prepare result
    auto result = Dataset::Make();
    result->Owner(true, allocator_);
    auto* distances = (float*)allocator_->Allocate(sizeof(float) * count);
    std::fill_n(distances, count, -1.0F);
    result->Distances(distances);

    // assume count is small, otherwise we should use bitmap to construct filter function
    std::unordered_map<int64_t, uint32_t> valid_ids;
    for (auto i = 0; i < count; i++) {
        valid_ids[ids[i]] = i;
    }
    auto filter = [&valid_ids](int64_t id) -> bool { return valid_ids.count(id) != 0; };
    auto filter_ptr = std::make_shared<WhiteListFilter>(filter);

    // search
    constexpr auto* search_param_fmt = R"(
    {{
        "sindi": {{
            "query_prune_ratio": 0,
            "n_candidate": {}
        }}
    }}
    )";
    auto search_res =
        this->KnnSearch(query, count, fmt::format(search_param_fmt, count), filter_ptr);

    // flush results
    for (auto i = 0; i < search_res->GetDim(); i++) {
        float dist = search_res->GetDistances()[i];
        int64_t id = search_res->GetIds()[i];
        distances[valid_ids[id]] = dist;
    }

    return result;
}

void
SINDI::SetImmutable() {
    std::scoped_lock wlock(this->global_mutex_);
    this->immutable_ = true;
}

void
SINDI::InitFeatures() {
    // build & add
    this->index_feature_list_->SetFeatures({
        IndexFeature::SUPPORT_BUILD,
        IndexFeature::SUPPORT_BUILD_WITH_MULTI_THREAD,
        IndexFeature::SUPPORT_ADD_AFTER_BUILD,
    });

    // search
    this->index_feature_list_->SetFeatures({
        IndexFeature::SUPPORT_KNN_SEARCH,
        IndexFeature::SUPPORT_KNN_SEARCH_WITH_ID_FILTER,
        IndexFeature::SUPPORT_RANGE_SEARCH,
        IndexFeature::SUPPORT_RANGE_SEARCH_WITH_ID_FILTER,
    });

    // serialize
    this->index_feature_list_->SetFeatures({
        IndexFeature::SUPPORT_DESERIALIZE_BINARY_SET,
        IndexFeature::SUPPORT_DESERIALIZE_FILE,
        IndexFeature::SUPPORT_DESERIALIZE_READER_SET,
        IndexFeature::SUPPORT_SERIALIZE_BINARY_SET,
        IndexFeature::SUPPORT_SERIALIZE_FILE,
    });

    // info
    this->index_feature_list_->SetFeature(IndexFeature::SUPPORT_CAL_DISTANCE_BY_ID);
    this->index_feature_list_->SetFeature(IndexFeature::SUPPORT_ESTIMATE_MEMORY);
    this->index_feature_list_->SetFeature(IndexFeature::SUPPORT_GET_RAW_VECTOR_BY_IDS);

    // concurrency
    this->index_feature_list_->SetFeatures({IndexFeature::SUPPORT_SEARCH_CONCURRENT,
                                            IndexFeature::SUPPORT_ADD_CONCURRENT,
                                            IndexFeature::SUPPORT_ADD_CONCURRENT,
                                            IndexFeature::SUPPORT_UPDATE_ID_CONCURRENT});

    // metric
    this->index_feature_list_->SetFeature(IndexFeature::SUPPORT_METRIC_TYPE_INNER_PRODUCT);
}

}  // namespace vsag<|MERGE_RESOLUTION|>--- conflicted
+++ resolved
@@ -37,12 +37,9 @@
       doc_retain_ratio_(1.0F - param->doc_prune_ratio),
       window_term_list_(common_param.allocator_.get()),
       deserialize_without_footer_(param->deserialize_without_footer),
-<<<<<<< HEAD
+      deserialize_without_buffer_(param->deserialize_without_buffer),
       value_quantization_type_(param->value_quantization_type),
       quantization_params_(std::make_shared<QuantizationParams>()) {
-=======
-      deserialize_without_buffer_(param->deserialize_without_buffer) {
->>>>>>> 443c0bb9
     if (use_reorder_) {
         SparseIndexParameterPtr rerank_param = std::make_shared<SparseIndexParameters>();
         rerank_param->need_sort = true;
@@ -66,7 +63,6 @@
     if (cur_element_count_ == 0) {
         quantization_params_->type = value_quantization_type_;
         if (value_quantization_type_ == QUANTIZATION_TYPE_VALUE_SQ8) {
-            std::cout << "Using SQ8 quantization" << std::endl;
             float min_val = std::numeric_limits<float>::max();
             float max_val = std::numeric_limits<float>::lowest();
             for (int64_t i = 0; i < data_num; ++i) {
@@ -392,25 +388,18 @@
     auto& reader_ref = *reader_ptr;
 
     StreamReader::ReadObj(reader_ref, cur_element_count_);
-
-    StreamReader::ReadObj(buffer_reader, quantization_params_->min_val);
-    StreamReader::ReadObj(buffer_reader, quantization_params_->max_val);
-    StreamReader::ReadObj(buffer_reader, quantization_params_->diff);
+    StreamReader::ReadObj(reader_ref, quantization_params_->min_val);
+    StreamReader::ReadObj(reader_ref, quantization_params_->max_val);
+    StreamReader::ReadObj(reader_ref, quantization_params_->diff);
     quantization_params_->type = value_quantization_type_;
 
     uint32_t window_term_list_size = 0;
     StreamReader::ReadObj(reader_ref, window_term_list_size);
     window_term_list_.resize(window_term_list_size);
     for (auto& window : window_term_list_) {
-<<<<<<< HEAD
         window = std::make_shared<SparseTermDataCell>(
             doc_retain_ratio_, term_id_limit_, allocator_, quantization_params_);
-        window->Deserialize(buffer_reader);
-=======
-        window =
-            std::make_shared<SparseTermDataCell>(doc_retain_ratio_, term_id_limit_, allocator_);
         window->Deserialize(reader_ref);
->>>>>>> 443c0bb9
     }
 
     label_table_->Deserialize(reader_ref);
