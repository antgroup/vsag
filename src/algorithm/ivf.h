--- conflicted
+++ resolved
@@ -166,14 +166,10 @@
     int64_t total_elements_{0};
 
     bool is_trained_{false};
-<<<<<<< HEAD
     bool use_residual_{false};
     // Training sampling rate parameter
     float train_sample_rate_{1.0f};     // Sampling ratio (0.0-1.0)
     int64_t train_sample_count_{-1};    // Sampling quantity (-1 represents proportional sampling)
-=======
-
->>>>>>> d9ac223a
     FlattenInterfacePtr reorder_codes_{nullptr};
     ReorderInterfacePtr reorder_{nullptr};
 
