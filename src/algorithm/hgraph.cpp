
// Copyright 2024-present the vsag project
//
// Licensed under the Apache License, Version 2.0 (the "License");
// you may not use this file except in compliance with the License.
// You may obtain a copy of the License at
//
//     http://www.apache.org/licenses/LICENSE-2.0
//
// Unless required by applicable law or agreed to in writing, software
// distributed under the License is distributed on an "AS IS" BASIS,
// WITHOUT WARRANTIES OR CONDITIONS OF ANY KIND, either express or implied.
// See the License for the specific language governing permissions and
// limitations under the License.

#include "hgraph.h"

#include <fmt/format-inl.h>

#include <memory>
#include <stdexcept>

#include "common.h"
#include "data_cell/sparse_graph_datacell.h"
#include "empty_index_binary_set.h"
#include "impl/pruning_strategy.h"
#include "logger.h"
#include "utils/slow_task_timer.h"
#include "utils/util_functions.h"

namespace vsag {

static uint64_t
next_multiple_of_power_of_two(uint64_t x, uint64_t n) {
    if (n > 63) {
        throw std::runtime_error(fmt::format("n is larger than 63, n is {}", n));
    }
    uint64_t y = 1 << n;
    auto result = (x + y - 1) & ~(y - 1);
    return result;
}

HGraph::HGraph(const HGraphParameterPtr& hgraph_param, const vsag::IndexCommonParam& common_param)
    : InnerIndexInterface(hgraph_param, common_param),
      dim_(common_param.dim_),
      metric_(common_param.metric_),
      route_graphs_(common_param.allocator_.get()),
      use_reorder_(hgraph_param->use_reorder),
      ignore_reorder_(hgraph_param->ignore_reorder),
      ef_construct_(hgraph_param->ef_construction),
      build_thread_count_(hgraph_param->build_thread_count),
      extra_info_size_(common_param.extra_info_size_) {
    neighbors_mutex_ = std::make_shared<PointsMutex>(0, common_param.allocator_.get());
    this->basic_flatten_codes_ =
        FlattenInterface::MakeInstance(hgraph_param->base_codes_param, common_param);
    if (use_reorder_) {
        this->high_precise_codes_ =
            FlattenInterface::MakeInstance(hgraph_param->precise_codes_param, common_param);
    }
    this->searcher_ = std::make_shared<BasicSearcher>(common_param, neighbors_mutex_);

    this->bottom_graph_ =
        GraphInterface::MakeInstance(hgraph_param->bottom_graph_param, common_param);
    mult_ = 1 / log(1.0 * static_cast<double>(this->bottom_graph_->MaximumDegree()));
    resize(bottom_graph_->max_capacity_);
    if (this->build_thread_count_ > 1) {
        this->build_pool_ = SafeThreadPool::FactoryDefaultThreadPool();
    }
    this->init_features();
    if (extra_info_size_ > 0) {
        this->extra_infos_ =
            ExtraInfoInterface::MakeInstance(hgraph_param->extra_info_param, common_param);
    }
}

std::vector<int64_t>
HGraph::Build(const DatasetPtr& data) {
    this->basic_flatten_codes_->EnableForceInMemory();
    if (use_reorder_) {
        this->high_precise_codes_->EnableForceInMemory();
    }
    auto ret = this->Add(data);
    this->basic_flatten_codes_->DisableForceInMemory();
    if (use_reorder_) {
        this->high_precise_codes_->DisableForceInMemory();
    }
    return ret;
}

std::vector<int64_t>
HGraph::Add(const DatasetPtr& data) {
    std::vector<int64_t> failed_ids;

    auto base_dim = data->GetDim();
    CHECK_ARGUMENT(base_dim == dim_,
                   fmt::format("base.dim({}) must be equal to index.dim({})", base_dim, dim_));
    CHECK_ARGUMENT(data->GetFloat32Vectors() != nullptr, "base.float_vector is nullptr");
    auto split_datasets = this->split_dataset_by_duplicate_label(data, failed_ids);

    for (auto& data_ptr : split_datasets) {
        this->basic_flatten_codes_->Train(data_ptr->GetFloat32Vectors(),
                                          data_ptr->GetNumElements());
        this->basic_flatten_codes_->BatchInsertVector(data_ptr->GetFloat32Vectors(),
                                                      data_ptr->GetNumElements());
        if (use_reorder_) {
            this->high_precise_codes_->Train(data_ptr->GetFloat32Vectors(),
                                             data_ptr->GetNumElements());
            this->high_precise_codes_->BatchInsertVector(data_ptr->GetFloat32Vectors(),
                                                         data_ptr->GetNumElements());
        }
        this->hnsw_add(data_ptr);
        const auto* data_extra_info = data->GetExtraInfos();
        if (this->extra_info_size_ > 0 && data_extra_info != nullptr) {
            this->extra_infos_->BatchInsertExtraInfo(data_ptr->GetExtraInfos(),
                                                     data_ptr->GetNumElements());
        }
    }
    return failed_ids;
}

DatasetPtr
HGraph::KnnSearch(const DatasetPtr& query,
                  int64_t k,
                  const std::string& parameters,
                  const FilterPtr& filter) const {
    std::shared_ptr<CommonInnerIdFilter> ft = nullptr;
    if (filter != nullptr) {
        ft = std::make_shared<CommonInnerIdFilter>(filter, *this->label_table_);
    }
    int64_t query_dim = query->GetDim();
    CHECK_ARGUMENT(query_dim == dim_,
                   fmt::format("query.dim({}) must be equal to index.dim({})", query_dim, dim_));
    // check k
    CHECK_ARGUMENT(k > 0, fmt::format("k({}) must be greater than 0", k));
    k = std::min(k, GetNumElements());

    // check query vector
    CHECK_ARGUMENT(query->GetNumElements() == 1, "query dataset should contain 1 vector only");

    InnerSearchParam search_param;
    search_param.ep = this->entry_point_id_;
    search_param.ef = 1;
    search_param.is_inner_id_allowed = nullptr;
    for (auto i = static_cast<int64_t>(this->route_graphs_.size() - 1); i >= 0; --i) {
        auto result = this->search_one_graph(query->GetFloat32Vectors(),
                                             this->route_graphs_[i],
                                             this->basic_flatten_codes_,
                                             search_param);
        search_param.ep = result.top().second;
    }

    auto params = HGraphSearchParameters::FromJson(parameters);

    search_param.ef = std::max(params.ef_search, k);
    search_param.is_inner_id_allowed = ft;
    search_param.topk = static_cast<int64_t>(search_param.ef);
    auto search_result = this->search_one_graph(
        query->GetFloat32Vectors(), this->bottom_graph_, this->basic_flatten_codes_, search_param);

    if (use_reorder_) {
        this->reorder(query->GetFloat32Vectors(), this->high_precise_codes_, search_result, k);
    }

    while (search_result.size() > k) {
        search_result.pop();
    }

    // return an empty dataset directly if searcher returns nothing
    if (search_result.empty()) {
        auto result = Dataset::Make();
        result->Dim(0)->NumElements(1);
        return result;
    }
    auto count = static_cast<const int64_t>(search_result.size());
    auto [dataset_results, dists, ids] = CreateFastDataset(count, allocator_);
    char* extra_infos = nullptr;
    if (extra_info_size_ > 0) {
        extra_infos = (char*)allocator_->Allocate(extra_info_size_ * search_result.size());
        dataset_results->ExtraInfos(extra_infos);
    }
    for (int64_t j = count - 1; j >= 0; --j) {
        dists[j] = search_result.top().first;
        ids[j] = this->label_table_->GetLabelById(search_result.top().second);
        if (extra_infos != nullptr) {
            this->extra_infos_->GetExtraInfoById(search_result.top().second,
                                                 extra_infos + extra_info_size_ * j);
        }
        search_result.pop();
    }
    return std::move(dataset_results);
}

uint64_t
HGraph::EstimateMemory(uint64_t num_elements) const {
    uint64_t estimate_memory = 0;
    auto block_size = Options::Instance().block_size_limit();
    auto element_count =
        next_multiple_of_power_of_two(num_elements, this->resize_increase_count_bit_);

    auto block_memory_ceil = [](uint64_t memory, uint64_t block_size) -> uint64_t {
        return static_cast<uint64_t>(
            std::ceil(static_cast<double>(memory) / static_cast<double>(block_size)) *
            static_cast<double>(block_size));
    };

    if (this->basic_flatten_codes_->InMemory()) {
        auto base_memory = this->basic_flatten_codes_->code_size_ * element_count;
        estimate_memory += block_memory_ceil(base_memory, block_size);
    }

    if (bottom_graph_->InMemory()) {
        auto bottom_graph_memory =
            (this->bottom_graph_->maximum_degree_ + 1) * sizeof(InnerIdType) * element_count;
        estimate_memory += block_memory_ceil(bottom_graph_memory, block_size);
    }

    if (use_reorder_ && this->high_precise_codes_->InMemory() && not this->ignore_reorder_) {
        auto precise_memory = this->high_precise_codes_->code_size_ * element_count;
        estimate_memory += block_memory_ceil(precise_memory, block_size);
    }

    if (extra_info_size_ > 0 && this->extra_infos_ != nullptr && this->extra_infos_->InMemory()) {
        auto extra_info_memory = this->extra_infos_->ExtraInfoSize() * element_count;
        estimate_memory += block_memory_ceil(extra_info_memory, block_size);
    }

    auto label_map_memory =
        element_count * (sizeof(std::pair<LabelType, InnerIdType>) + 2 * sizeof(void*));
    estimate_memory += label_map_memory;

    auto sparse_graph_memory = (this->mult_ * 0.05 * static_cast<double>(element_count)) *
                               sizeof(InnerIdType) *
                               (static_cast<double>(this->bottom_graph_->maximum_degree_) / 2 + 1);
    estimate_memory += static_cast<uint64_t>(sparse_graph_memory);

    auto other_memory = element_count * (sizeof(LabelType) + sizeof(std::shared_mutex) +
                                         sizeof(std::shared_ptr<std::shared_mutex>));
    estimate_memory += other_memory;

    return estimate_memory;
}

void
HGraph::hnsw_add(const DatasetPtr& data) {
    uint64_t total = data->GetNumElements();
    const auto* ids = data->GetIds();
    const auto* datas = data->GetFloat32Vectors();
    auto cur_count = this->bottom_graph_->TotalCount();
    this->resize(total + cur_count);

    std::mutex add_mutex;

    auto build_func = [&](InnerIdType begin, InnerIdType end) -> void {
        for (InnerIdType i = begin; i < end; ++i) {
            int level = this->get_random_level() - 1;
            auto label = ids[i];
            auto inner_id = i + cur_count;
            {
                std::lock_guard<std::shared_mutex> lock(this->label_lookup_mutex_);
                this->label_table_->Insert(inner_id, label);
            }

            std::unique_lock<std::mutex> add_lock(add_mutex);
            if (level >= int64_t(this->max_level_) || bottom_graph_->TotalCount() == 0) {
                std::lock_guard<std::shared_mutex> wlock(this->global_mutex_);
                // level maybe a negative number(-1)
                for (auto j = static_cast<int64_t>(max_level_); j <= level; ++j) {
                    this->route_graphs_.emplace_back(this->generate_one_route_graph());
                }
                max_level_ = level + 1;
                this->add_one_point(datas + i * dim_, level, inner_id);
                entry_point_id_ = inner_id;
                add_lock.unlock();
            } else {
                add_lock.unlock();
                std::shared_lock<std::shared_mutex> rlock(this->global_mutex_);
                this->add_one_point(datas + i * dim_, level, inner_id);
            }
        }
    };

    if (this->build_pool_ != nullptr) {
        auto task_size = (total + this->build_thread_count_ - 1) / this->build_thread_count_;
        for (uint64_t j = 0; j < this->build_thread_count_; ++j) {
            auto end = std::min(j * task_size + task_size, total);
            this->build_pool_->GeneralEnqueue(build_func, j * task_size, end);
        }
        this->build_pool_->WaitUntilEmpty();
    } else {
        build_func(0, total);
    }
}

GraphInterfacePtr
HGraph::generate_one_route_graph() {
    return std::make_shared<SparseGraphDataCell>(this->allocator_,
                                                 bottom_graph_->MaximumDegree() / 2);
}

template <InnerSearchMode mode>
MaxHeap
HGraph::search_one_graph(const float* query,
                         const GraphInterfacePtr& graph,
                         const FlattenInterfacePtr& flatten,
                         InnerSearchParam& inner_search_param) const {
    auto visited_list = this->pool_->TakeOne();
    auto result = this->searcher_->Search(graph, flatten, visited_list, query, inner_search_param);
    this->pool_->ReturnOne(visited_list);
    return result;
}

DatasetPtr
HGraph::RangeSearch(const DatasetPtr& query,
                    float radius,
                    const std::string& parameters,
                    const FilterPtr& filter,
                    int64_t limited_size) const {
    std::shared_ptr<CommonInnerIdFilter> ft = nullptr;
    if (filter != nullptr) {
        ft = std::make_shared<CommonInnerIdFilter>(filter, *this->label_table_);
    }
    int64_t query_dim = query->GetDim();
    CHECK_ARGUMENT(query_dim == dim_,
                   fmt::format("query.dim({}) must be equal to index.dim({})", query_dim, dim_));
    // check radius
    CHECK_ARGUMENT(radius >= 0, fmt::format("radius({}) must be greater equal than 0", radius))

    // check query vector
    CHECK_ARGUMENT(query->GetNumElements() == 1, "query dataset should contain 1 vector only");

    // check limited_size
    CHECK_ARGUMENT(limited_size != 0,
                   fmt::format("limited_size({}) must not be equal to 0", limited_size));

    InnerSearchParam search_param;
    search_param.ep = this->entry_point_id_;
    search_param.ef = 1;
    for (auto i = static_cast<int64_t>(this->route_graphs_.size() - 1); i >= 0; --i) {
        auto result = this->search_one_graph(query->GetFloat32Vectors(),
                                             this->route_graphs_[i],
                                             this->basic_flatten_codes_,
                                             search_param);
        search_param.ep = result.top().second;
    }

    auto params = HGraphSearchParameters::FromJson(parameters);

    search_param.ef = std::max(params.ef_search, limited_size);
    search_param.is_inner_id_allowed = ft;
    search_param.radius = radius;
    search_param.search_mode = RANGE_SEARCH;
    search_param.range_search_limit_size = static_cast<int>(limited_size);
    auto search_result = this->search_one_graph(
        query->GetFloat32Vectors(), this->bottom_graph_, this->basic_flatten_codes_, search_param);
    if (use_reorder_) {
        this->reorder(
            query->GetFloat32Vectors(), this->high_precise_codes_, search_result, limited_size);
    }

    if (limited_size > 0) {
        while (search_result.size() > limited_size) {
            search_result.pop();
        }
    }

    auto count = static_cast<const int64_t>(search_result.size());
    auto [dataset_results, dists, ids] = CreateFastDataset(count, allocator_);
    char* extra_infos = nullptr;
    if (extra_info_size_ > 0) {
        extra_infos = (char*)allocator_->Allocate(extra_info_size_ * search_result.size());
        dataset_results->ExtraInfos(extra_infos);
    }
    for (int64_t j = count - 1; j >= 0; --j) {
        dists[j] = search_result.top().first;
        ids[j] = this->label_table_->GetLabelById(search_result.top().second);
        if (extra_infos != nullptr) {
            this->extra_infos_->GetExtraInfoById(search_result.top().second,
                                                 extra_infos + extra_info_size_ * j);
        }
        search_result.pop();
    }
    return std::move(dataset_results);
}

void
HGraph::serialize_basic_info(StreamWriter& writer) const {
    StreamWriter::WriteObj(writer, this->use_reorder_);
    StreamWriter::WriteObj(writer, this->dim_);
    StreamWriter::WriteObj(writer, this->metric_);
    StreamWriter::WriteObj(writer, this->max_level_);
    StreamWriter::WriteObj(writer, this->entry_point_id_);
    StreamWriter::WriteObj(writer, this->ef_construct_);
    StreamWriter::WriteObj(writer, this->mult_);
    StreamWriter::WriteObj(writer, this->max_capacity_);
    StreamWriter::WriteVector(writer, this->label_table_->label_table_);

    uint64_t size = this->label_table_->label_remap_.size();
    StreamWriter::WriteObj(writer, size);
    for (const auto& pair : this->label_table_->label_remap_) {
        auto key = pair.first;
        StreamWriter::WriteObj(writer, key);
        StreamWriter::WriteObj(writer, pair.second);
    }
}

void
HGraph::Serialize(StreamWriter& writer) const {
    if (this->ignore_reorder_) {
        this->use_reorder_ = false;
    }
    this->serialize_basic_info(writer);
    this->basic_flatten_codes_->Serialize(writer);
    this->bottom_graph_->Serialize(writer);
    if (this->use_reorder_) {
        this->high_precise_codes_->Serialize(writer);
    }
    for (auto i = 0; i < this->max_level_; ++i) {
        this->route_graphs_[i]->Serialize(writer);
    }
    if (this->extra_info_size_ > 0 && this->extra_infos_ != nullptr) {
        this->extra_infos_->Serialize(writer);
    }
}

void
HGraph::Deserialize(StreamReader& reader) {
    this->deserialize_basic_info(reader);
    this->basic_flatten_codes_->Deserialize(reader);
    this->bottom_graph_->Deserialize(reader);
    if (this->use_reorder_) {
        this->high_precise_codes_->Deserialize(reader);
    }

    for (uint64_t i = 0; i < this->max_level_; ++i) {
        this->route_graphs_.emplace_back(this->generate_one_route_graph());
    }

    for (uint64_t i = 0; i < this->max_level_; ++i) {
        this->route_graphs_[i]->Deserialize(reader);
    }
    this->neighbors_mutex_->Resize(max_capacity_);
    pool_ = std::make_shared<VisitedListPool>(1, allocator_, max_capacity_, allocator_);
    if (this->extra_info_size_ > 0 && this->extra_infos_ != nullptr) {
        this->extra_infos_->Deserialize(reader);
    }
}

void
HGraph::deserialize_basic_info(StreamReader& reader) {
    StreamReader::ReadObj(reader, this->use_reorder_);
    StreamReader::ReadObj(reader, this->dim_);
    StreamReader::ReadObj(reader, this->metric_);
    StreamReader::ReadObj(reader, this->max_level_);
    StreamReader::ReadObj(reader, this->entry_point_id_);
    StreamReader::ReadObj(reader, this->ef_construct_);
    StreamReader::ReadObj(reader, this->mult_);
    StreamReader::ReadObj(reader, this->max_capacity_);
    StreamReader::ReadVector(reader, this->label_table_->label_table_);

    uint64_t size;
    StreamReader::ReadObj(reader, size);
    for (uint64_t i = 0; i < size; ++i) {
        LabelType key;
        StreamReader::ReadObj(reader, key);
        InnerIdType value;
        StreamReader::ReadObj(reader, value);
        this->label_table_->label_remap_.emplace(key, value);
    }
}

float
HGraph::CalcDistanceById(const float* query, int64_t id) const {
    auto flat = this->basic_flatten_codes_;
    if (use_reorder_) {
        flat = this->high_precise_codes_;
    }
    float result = 0.0F;
    auto computer = flat->FactoryComputer(query);
    {
        std::shared_lock<std::shared_mutex> lock(this->label_lookup_mutex_);
        auto iter = this->label_table_->label_remap_.find(id);
        if (iter == this->label_table_->label_remap_.end()) {
            throw VsagException(ErrorType::INVALID_ARGUMENT,
                                fmt::format("failed to find id: {}", id));
        }
        auto new_id = iter->second;
        flat->Query(&result, computer, &new_id, 1);
        return result;
    }
}

DatasetPtr
HGraph::CalDistanceById(const float* query, const int64_t* ids, int64_t count) const {
    auto flat = this->basic_flatten_codes_;
    if (use_reorder_) {
        flat = this->high_precise_codes_;
    }
    auto result = Dataset::Make();
    result->Owner(true, allocator_);
    auto* distances = (float*)allocator_->Allocate(sizeof(float) * count);
    result->Distances(distances);
    auto computer = flat->FactoryComputer(query);
    {
        std::shared_lock<std::shared_mutex> lock(this->label_lookup_mutex_);
        for (int64_t i = 0; i < count; ++i) {
            auto iter = this->label_table_->label_remap_.find(ids[i]);
            if (iter == this->label_table_->label_remap_.end()) {
                logger::error(fmt::format("failed to find id: {}", ids[i]));
                distances[i] = -1;
                continue;
            }
            auto new_id = iter->second;
            flat->Query(distances + i, computer, &new_id, 1);
        }
    }
    return result;
}

void
<<<<<<< HEAD
HGraph::GetMinAndMaxId(int64_t& min_id, int64_t& max_id) const {
    min_id = INT64_MAX;
    max_id = INT64_MIN;
    std::shared_lock<std::shared_mutex> lock(this->label_lookup_mutex_);
    for (auto& it : this->label_table_->label_remap_) {
        max_id = it.first > max_id ? it.first : max_id;
        min_id = it.first < min_id ? it.first : min_id;
=======
HGraph::GetExtraInfoByIds(const int64_t* ids, int64_t count, char* extra_infos) const {
    if (this->extra_infos_ == nullptr) {
        throw VsagException(ErrorType::UNSUPPORTED_INDEX_OPERATION, "extra_info is NULL");
    }
    for (int64_t i = 0; i < count; ++i) {
        std::shared_lock<std::shared_mutex> lock(this->label_lookup_mutex_);
        auto inner_id = this->label_table_->GetIdByLabel(ids[i]);
        this->extra_infos_->GetExtraInfoById(inner_id, extra_infos + i * extra_info_size_);
>>>>>>> acf9caf0
    }
}

void
HGraph::add_one_point(const float* data, int level, InnerIdType inner_id) {
    MaxHeap result(allocator_);

    InnerSearchParam param{
        .topk = 1,
        .ep = this->entry_point_id_,
        .ef = 1,
        .is_inner_id_allowed = nullptr,
    };

    LockGuard cur_lock(neighbors_mutex_, inner_id);
    auto flatten_codes = basic_flatten_codes_;
    if (use_reorder_) {
        flatten_codes = high_precise_codes_;
    }
    for (auto j = max_level_ - 1; j > level; --j) {
        result = search_one_graph(data, route_graphs_[j], flatten_codes, param);
        param.ep = result.top().second;
    }

    param.ef = this->ef_construct_;
    param.topk = static_cast<int64_t>(ef_construct_);
    for (auto j = level; j >= 0; --j) {
        if (route_graphs_[j]->TotalCount() != 0) {
            result = search_one_graph(data, route_graphs_[j], flatten_codes, param);
            param.ep = mutually_connect_new_element(
                inner_id, result, route_graphs_[j], flatten_codes, neighbors_mutex_, allocator_);
        } else {
            route_graphs_[j]->InsertNeighborsById(inner_id, Vector<InnerIdType>(allocator_));
        }
    }
    if (bottom_graph_->TotalCount() != 0) {
        result = search_one_graph(data, this->bottom_graph_, flatten_codes, param);
        mutually_connect_new_element(
            inner_id, result, this->bottom_graph_, flatten_codes, neighbors_mutex_, allocator_);
    } else {
        bottom_graph_->InsertNeighborsById(inner_id, Vector<InnerIdType>(allocator_));
    }
}

void
HGraph::resize(uint64_t new_size) {
    auto cur_size = this->max_capacity_;
    logger::debug(
        "hgraph resize from ", std::to_string(cur_size), " to " + std::to_string(new_size));
    uint64_t new_size_power_2 =
        next_multiple_of_power_of_two(new_size, this->resize_increase_count_bit_);
    if (cur_size < new_size_power_2) {
        this->neighbors_mutex_->Resize(new_size_power_2);
        pool_ = std::make_shared<VisitedListPool>(1, allocator_, new_size_power_2, allocator_);
        this->label_table_->label_table_.resize(new_size_power_2);
        bottom_graph_->Resize(new_size_power_2);
        this->max_capacity_ = new_size_power_2;
    }
}
void
HGraph::init_features() {
    // Common Init
    // Build & Add
    this->index_feature_list_->SetFeatures({
        IndexFeature::SUPPORT_BUILD,
        IndexFeature::SUPPORT_BUILD_WITH_MULTI_THREAD,
        IndexFeature::SUPPORT_ADD_AFTER_BUILD,
    });
    // search
    this->index_feature_list_->SetFeatures({
        IndexFeature::SUPPORT_KNN_SEARCH,
        IndexFeature::SUPPORT_KNN_SEARCH_WITH_ID_FILTER,
    });
    // concurrency
    this->index_feature_list_->SetFeature(IndexFeature::SUPPORT_SEARCH_CONCURRENT);
    // serialize
    this->index_feature_list_->SetFeatures({
        IndexFeature::SUPPORT_DESERIALIZE_BINARY_SET,
        IndexFeature::SUPPORT_DESERIALIZE_FILE,
        IndexFeature::SUPPORT_DESERIALIZE_READER_SET,
        IndexFeature::SUPPORT_SERIALIZE_BINARY_SET,
        IndexFeature::SUPPORT_SERIALIZE_FILE,
    });
    // other
    this->index_feature_list_->SetFeatures({
        IndexFeature::SUPPORT_ESTIMATE_MEMORY,
        IndexFeature::SUPPORT_CHECK_ID_EXIST,
    });

    // About Train
    auto name = this->basic_flatten_codes_->GetQuantizerName();

    if (name != QUANTIZATION_TYPE_VALUE_FP32 and name != QUANTIZATION_TYPE_VALUE_BF16) {
        this->index_feature_list_->SetFeature(IndexFeature::NEED_TRAIN);
    } else {
        this->index_feature_list_->SetFeatures({
            IndexFeature::SUPPORT_RANGE_SEARCH,
            IndexFeature::SUPPORT_RANGE_SEARCH_WITH_ID_FILTER,
        });
    }

    bool have_fp32 = false;
    if (name == QUANTIZATION_TYPE_VALUE_FP32) {
        have_fp32 = true;
    }
    if (use_reorder_ and
        this->high_precise_codes_->GetQuantizerName() == QUANTIZATION_TYPE_VALUE_FP32) {
        have_fp32 = true;
    }
    if (have_fp32) {
        this->index_feature_list_->SetFeature(IndexFeature::SUPPORT_CAL_DISTANCE_BY_ID);
    }

    // metric
    if (metric_ == MetricType::METRIC_TYPE_IP) {
        this->index_feature_list_->SetFeature(IndexFeature::SUPPORT_METRIC_TYPE_INNER_PRODUCT);
    } else if (metric_ == MetricType::METRIC_TYPE_L2SQR) {
        this->index_feature_list_->SetFeature(IndexFeature::SUPPORT_METRIC_TYPE_L2);
    } else if (metric_ == MetricType::METRIC_TYPE_COSINE) {
        this->index_feature_list_->SetFeature(IndexFeature::SUPPORT_METRIC_TYPE_COSINE);
    }

    if (this->extra_infos_ != nullptr) {
        this->index_feature_list_->SetFeature(IndexFeature::SUPPORT_GET_EXTRA_INFO_BY_ID);
    }
}

Vector<DatasetPtr>
HGraph::split_dataset_by_duplicate_label(const DatasetPtr& dataset,
                                         std::vector<LabelType>& failed_ids) const {
    Vector<DatasetPtr> return_datasets(0, this->allocator_);
    auto count = dataset->GetNumElements();
    auto dim = dataset->GetDim();
    const auto* labels = dataset->GetIds();
    const auto* vec = dataset->GetFloat32Vectors();
    UnorderedSet<LabelType> temp_labels(allocator_);

    for (uint64_t i = 0; i < count; ++i) {
        if (this->label_table_->CheckLabel(labels[i]) or
            temp_labels.find(labels[i]) != temp_labels.end()) {
            failed_ids.emplace_back(i);
            continue;
        }
        temp_labels.emplace(labels[i]);
    }
    failed_ids.emplace_back(count);

    if (failed_ids.size() == 1) {
        return_datasets.emplace_back(dataset);
        return return_datasets;
    }
    int64_t start = -1;
    for (auto end : failed_ids) {
        if (end - start == 1) {
            start = end;
            continue;
        }
        auto new_dataset = Dataset::Make();
        new_dataset->NumElements(end - start - 1)
            ->Dim(dim)
            ->Ids(labels + start + 1)
            ->Float32Vectors(vec + dim * (start + 1))
            ->Owner(false);
        return_datasets.emplace_back(new_dataset);
        start = end;
    }
    failed_ids.pop_back();
    for (auto& failed_id : failed_ids) {
        failed_id = labels[failed_id];
    }
    return return_datasets;
}

void
HGraph::reorder(const float* query,
                const FlattenInterfacePtr& flatten_interface,
                MaxHeap& candidate_heap,
                int64_t k) const {
    uint64_t size = candidate_heap.size();
    if (k <= 0) {
        k = static_cast<int64_t>(size);
    }
    Vector<InnerIdType> ids(size, allocator_);
    Vector<float> dists(size, allocator_);
    uint64_t idx = 0;
    while (not candidate_heap.empty()) {
        ids[idx] = candidate_heap.top().second;
        ++idx;
        candidate_heap.pop();
    }
    auto computer = flatten_interface->FactoryComputer(query);
    flatten_interface->Query(dists.data(), computer, ids.data(), size);
    for (uint64_t i = 0; i < size; ++i) {
        if (candidate_heap.size() < k or dists[i] <= candidate_heap.top().first) {
            candidate_heap.emplace(dists[i], ids[i]);
        }
        if (candidate_heap.size() > k) {
            candidate_heap.pop();
        }
    }
}

static const ConstParamMap EXTERNAL_MAPPING = {
    {
        HGRAPH_USE_REORDER,
        {
            HGRAPH_USE_REORDER_KEY,
        },
    },
    {
        HGRAPH_IGNORE_REORDER,
        {
            HGRAPH_IGNORE_REORDER_KEY,
        },
    },
    {
        HGRAPH_BASE_QUANTIZATION_TYPE,
        {
            HGRAPH_BASE_CODES_KEY,
            QUANTIZATION_PARAMS_KEY,
            QUANTIZATION_TYPE_KEY,
        },
    },
    {
        HGRAPH_BASE_IO_TYPE,
        {
            HGRAPH_BASE_CODES_KEY,
            IO_PARAMS_KEY,
            IO_TYPE_KEY,
        },
    },
    {
        HGRAPH_PRECISE_IO_TYPE,
        {
            HGRAPH_PRECISE_CODES_KEY,
            IO_PARAMS_KEY,
            IO_TYPE_KEY,
        },
    },
    {
        HGRAPH_BASE_FILE_PATH,
        {
            HGRAPH_BASE_CODES_KEY,
            IO_PARAMS_KEY,
            IO_FILE_PATH,
        },
    },
    {
        HGRAPH_PRECISE_FILE_PATH,
        {
            HGRAPH_PRECISE_CODES_KEY,
            IO_PARAMS_KEY,
            IO_FILE_PATH,
        },
    },
    {
        HGRAPH_PRECISE_QUANTIZATION_TYPE,
        {
            HGRAPH_PRECISE_CODES_KEY,
            QUANTIZATION_PARAMS_KEY,
            QUANTIZATION_TYPE_KEY,
        },
    },
    {
        HGRAPH_GRAPH_MAX_DEGREE,
        {
            HGRAPH_GRAPH_KEY,
            GRAPH_PARAM_MAX_DEGREE,
        },
    },
    {
        HGRAPH_BUILD_EF_CONSTRUCTION,
        {
            BUILD_PARAMS_KEY,
            BUILD_EF_CONSTRUCTION,
        },
    },
    {
        HGRAPH_INIT_CAPACITY,
        {
            HGRAPH_GRAPH_KEY,
            GRAPH_PARAM_INIT_MAX_CAPACITY,
        },
    },
    {
        HGRAPH_BUILD_THREAD_COUNT,
        {
            BUILD_PARAMS_KEY,
            BUILD_THREAD_COUNT,
        },
    },
    {
        SQ4_UNIFORM_TRUNC_RATE,
        {
            HGRAPH_BASE_CODES_KEY,
            QUANTIZATION_PARAMS_KEY,
            SQ4_UNIFORM_QUANTIZATION_TRUNC_RATE,
        },
    },
};

static const std::string HGRAPH_PARAMS_TEMPLATE =
    R"(
    {
        "type": "{INDEX_TYPE_HGRAPH}",
        "{HGRAPH_USE_REORDER_KEY}": false,
        "{HGRAPH_IGNORE_REORDER_KEY}": false,
        "{HGRAPH_GRAPH_KEY}": {
            "{IO_PARAMS_KEY}": {
                "{IO_TYPE_KEY}": "{IO_TYPE_VALUE_BLOCK_MEMORY_IO}",
                "{IO_FILE_PATH}": "{DEFAULT_FILE_PATH_VALUE}"
            },
            "{GRAPH_PARAM_MAX_DEGREE}": 64,
            "{GRAPH_PARAM_INIT_MAX_CAPACITY}": 100
        },
        "{HGRAPH_BASE_CODES_KEY}": {
            "{IO_PARAMS_KEY}": {
                "{IO_TYPE_KEY}": "{IO_TYPE_VALUE_BLOCK_MEMORY_IO}",
                "{IO_FILE_PATH}": "{DEFAULT_FILE_PATH_VALUE}"
            },
            "codes_type": "flatten_codes",
            "{QUANTIZATION_PARAMS_KEY}": {
                "{QUANTIZATION_TYPE_KEY}": "{QUANTIZATION_TYPE_VALUE_PQ}",
                "{SQ4_UNIFORM_QUANTIZATION_TRUNC_RATE}": 0.05,
                "nbits": 8
            }
        },
        "{HGRAPH_PRECISE_CODES_KEY}": {
            "{IO_PARAMS_KEY}": {
                "{IO_TYPE_KEY}": "{IO_TYPE_VALUE_BLOCK_MEMORY_IO}",
                "{IO_FILE_PATH}": "{DEFAULT_FILE_PATH_VALUE}"
            },
            "codes_type": "flatten_codes",
            "{QUANTIZATION_PARAMS_KEY}": {
                "{QUANTIZATION_TYPE_KEY}": "{QUANTIZATION_TYPE_VALUE_FP32}"
            }
        },
        "{BUILD_PARAMS_KEY}": {
            "{BUILD_EF_CONSTRUCTION}": 400,
            "{BUILD_THREAD_COUNT}": 100
        },
        "{HGRAPH_EXTRA_INFO_KEY}": {
            "{IO_PARAMS_KEY}": {
                "{IO_TYPE_KEY}": "{IO_TYPE_VALUE_BLOCK_MEMORY_IO}",
                "{IO_FILE_PATH}": "{DEFAULT_FILE_PATH_VALUE}"
            }
        }
    })";

ParamPtr
HGraph::CheckAndMappingExternalParam(const JsonType& external_param,
                                     const IndexCommonParam& common_param) {
    if (common_param.data_type_ == DataTypes::DATA_TYPE_INT8) {
        throw std::invalid_argument(fmt::format("HGraph not support {} datatype", DATATYPE_INT8));
    }

    std::string str = format_map(HGRAPH_PARAMS_TEMPLATE, DEFAULT_MAP);
    auto inner_json = JsonType::parse(str);
    mapping_external_param_to_inner(external_param, EXTERNAL_MAPPING, inner_json);

    auto hgraph_parameter = std::make_shared<HGraphParameter>();
    hgraph_parameter->FromJson(inner_json);

    return hgraph_parameter;
}
}  // namespace vsag<|MERGE_RESOLUTION|>--- conflicted
+++ resolved
@@ -517,7 +517,6 @@
 }
 
 void
-<<<<<<< HEAD
 HGraph::GetMinAndMaxId(int64_t& min_id, int64_t& max_id) const {
     min_id = INT64_MAX;
     max_id = INT64_MIN;
@@ -525,7 +524,10 @@
     for (auto& it : this->label_table_->label_remap_) {
         max_id = it.first > max_id ? it.first : max_id;
         min_id = it.first < min_id ? it.first : min_id;
-=======
+    }
+}
+
+void
 HGraph::GetExtraInfoByIds(const int64_t* ids, int64_t count, char* extra_infos) const {
     if (this->extra_infos_ == nullptr) {
         throw VsagException(ErrorType::UNSUPPORTED_INDEX_OPERATION, "extra_info is NULL");
@@ -534,7 +536,6 @@
         std::shared_lock<std::shared_mutex> lock(this->label_lookup_mutex_);
         auto inner_id = this->label_table_->GetIdByLabel(ids[i]);
         this->extra_infos_->GetExtraInfoById(inner_id, extra_infos + i * extra_info_size_);
->>>>>>> acf9caf0
     }
 }
 
