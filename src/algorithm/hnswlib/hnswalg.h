--- conflicted
+++ resolved
@@ -74,17 +74,11 @@
 
     VisitedListPool* visited_list_pool_{nullptr};
 
-<<<<<<< HEAD
     // Locks operations with element by label value
-    mutable vsag::Vector<std::mutex> label_op_locks_;
     mutable std::shared_mutex resize_mutex_{};
 
     mutable std::shared_mutex global_{};
     mutable vsag::Vector<std::shared_mutex> link_list_locks_;
-=======
-    std::mutex global_{};
-    vsag::Vector<std::recursive_mutex> link_list_locks_;
->>>>>>> cdc79d09
 
     int64_t enterpoint_node_{0};
 
