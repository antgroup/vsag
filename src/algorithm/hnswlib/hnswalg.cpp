--- conflicted
+++ resolved
@@ -55,7 +55,6 @@
     label_offset_ = size_links_level0_ + data_size_;
     offsetLevel0_ = 0;
 
-<<<<<<< HEAD
     data_level0_memory_ =
         std::make_shared<BlockManager>(size_data_per_element_, block_size_limit, allocator_);
     data_element_per_block_ = block_size_limit / size_data_per_element_;
@@ -78,8 +77,6 @@
     if (not data_level0_memory_->Resize(max_elements_)) {
         throw std::runtime_error("allocate data_level0_memory_ error");
     }
-=======
->>>>>>> 2afae0fe
     if (use_reversed_edges_) {
         reversed_level0_link_list_ =
             (reverselinklist**)allocator_->Allocate(max_elements_ * sizeof(reverselinklist*));
@@ -87,16 +84,11 @@
             throw std::runtime_error("allocate reversed_level0_link_list_ fail");
         }
         memset(reversed_level0_link_list_, 0, max_elements_ * sizeof(reverselinklist*));
-<<<<<<< HEAD
         reversed_link_lists_ = (vsag::UnorderedMap<int, reverselinklist>**)allocator_->Allocate(
             max_elements_ * sizeof(vsag::UnorderedMap<int, reverselinklist>*));
         if (reversed_link_lists_ == nullptr) {
             throw std::runtime_error("allocate reversed_link_lists_ fail");
         }
-=======
-        reversed_link_lists_ = (vsag::UnorderedMap<int, reverselinklist>**)allocator->Allocate(
-            max_elements_ * sizeof(vsag::UnorderedMap<int, reverselinklist>*));
->>>>>>> 2afae0fe
         memset(reversed_link_lists_,
                0,
                max_elements_ * sizeof(vsag::UnorderedMap<int, reverselinklist>*));
@@ -712,12 +704,7 @@
             "Not enough memory: resizeIndex failed to allocate element_levels_");
     }
     element_levels_ = element_levels_new;
-<<<<<<< HEAD
-    vsag::Vector<std::recursive_mutex> new_link_list_locks(new_max_elements, allocator_);
-    new_link_list_locks.swap(link_list_locks_);
-=======
     vsag::Vector<std::recursive_mutex>(new_max_elements, allocator_).swap(link_list_locks_);
->>>>>>> 2afae0fe
 
     if (normalize_) {
         auto new_molds = (float*)allocator_->Reallocate(molds_, new_max_elements * sizeof(float));
@@ -900,15 +887,8 @@
     size_links_per_element_ = maxM_ * sizeof(tableint) + sizeof(linklistsizeint);
 
     size_links_level0_ = maxM0_ * sizeof(tableint) + sizeof(linklistsizeint);
-<<<<<<< HEAD
-    vsag::Vector<std::recursive_mutex> new_link_list_locks(max_elements, allocator_);
-    new_link_list_locks.swap(link_list_locks_);
-    vsag::Vector<std::mutex> new_label_op_locks(MAX_LABEL_OPERATION_LOCKS, allocator_);
-    new_label_op_locks.swap(label_op_locks_);
-=======
     vsag::Vector<std::recursive_mutex>(max_elements, allocator_).swap(link_list_locks_);
     vsag::Vector<std::mutex>(MAX_LABEL_OPERATION_LOCKS, allocator_).swap(label_op_locks_);
->>>>>>> 2afae0fe
 
     revSize_ = 1.0 / mult_;
     for (size_t i = 0; i < cur_element_count_; i++) {
