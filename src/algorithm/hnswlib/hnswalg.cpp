--- conflicted
+++ resolved
@@ -880,12 +880,7 @@
     size_links_per_element_ = maxM_ * sizeof(InnerIdType) + sizeof(linklistsizeint);
 
     size_links_level0_ = maxM0_ * sizeof(InnerIdType) + sizeof(linklistsizeint);
-<<<<<<< HEAD
     vsag::Vector<std::shared_mutex>(max_elements, allocator_).swap(link_list_locks_);
-    vsag::Vector<std::mutex>(MAX_LABEL_OPERATION_LOCKS, allocator_).swap(label_op_locks_);
-=======
-    vsag::Vector<std::recursive_mutex>(max_elements, allocator_).swap(link_list_locks_);
->>>>>>> cdc79d09
 
     rev_size_ = 1.0 / mult_;
     for (size_t i = 0; i < cur_element_count_; i++) {
@@ -935,13 +930,7 @@
 
 const float*
 HierarchicalNSW::getDataByLabel(LabelType label) const {
-<<<<<<< HEAD
-    std::lock_guard<std::mutex> lock_label(getLabelOpMutex(label));
-
-    std::shared_lock lock_table(label_lookup_lock_);
-=======
-    std::unique_lock<std::mutex> lock_table(label_lookup_lock_);
->>>>>>> cdc79d09
+    std::unique_lock lock_table(label_lookup_lock_);
     auto search = label_lookup_.find(label);
     if (search == label_lookup_.end() || isMarkedDeleted(search->second)) {
         throw std::runtime_error("Label not found");
@@ -960,13 +949,7 @@
 void
 HierarchicalNSW::markDelete(LabelType label) {
     // lock all operations with element by label
-<<<<<<< HEAD
-    std::unique_lock<std::mutex> lock_label(getLabelOpMutex(label));
-
-    std::shared_lock lock_table(label_lookup_lock_);
-=======
-    std::unique_lock<std::mutex> lock_table(label_lookup_lock_);
->>>>>>> cdc79d09
+    std::unique_lock lock_table(label_lookup_lock_);
     auto search = label_lookup_.find(label);
     if (search == label_lookup_.end()) {
         throw std::runtime_error("Label not found");
@@ -1006,13 +989,7 @@
 void
 HierarchicalNSW::unmarkDelete(LabelType label) {
     // lock all operations with element by label
-<<<<<<< HEAD
-    std::unique_lock<std::mutex> lock_label(getLabelOpMutex(label));
-
     std::unique_lock lock_table(label_lookup_lock_);
-=======
-    std::unique_lock<std::mutex> lock_table(label_lookup_lock_);
->>>>>>> cdc79d09
     auto search = label_lookup_.find(label);
     if (search == label_lookup_.end()) {
         throw std::runtime_error("Label not found");
