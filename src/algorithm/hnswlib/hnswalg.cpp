--- conflicted
+++ resolved
@@ -55,26 +55,6 @@
     label_offset_ = size_links_level0_ + data_size_;
     offsetLevel0_ = 0;
 
-<<<<<<< HEAD
-    reverse_link_list_allocator_ = std::make_shared<vsag::AllocatorWrapper<tableint>>(allocator_);
-=======
-    if (use_reversed_edges_) {
-        reversed_level0_link_list_ =
-            (reverselinklist**)allocator->Allocate(max_elements_ * sizeof(reverselinklist*));
-        memset(reversed_level0_link_list_, 0, max_elements_ * sizeof(reverselinklist*));
-        reversed_link_lists_ = (vsag::UnorderedMap<int, reverselinklist>**)allocator->Allocate(
-            max_elements_ * sizeof(vsag::UnorderedMap<int, reverselinklist>*));
-        memset(reversed_link_lists_,
-               0,
-               max_elements_ * sizeof(vsag::UnorderedMap<int, reverselinklist>*));
-    }
->>>>>>> 95672ae2
-
-    if (normalize) {
-        ip_func_ = vsag::InnerProduct;
-        molds_ = (float*)allocator->Allocate(max_elements_ * sizeof(float));
-    }
-
     data_level0_memory_ =
         std::make_shared<BlockManager>(size_data_per_element_, block_size_limit, allocator_);
     data_element_per_block_ = block_size_limit / size_data_per_element_;
@@ -104,14 +84,14 @@
             throw std::runtime_error("allocate reversed_level0_link_list_ fail");
         }
         memset(reversed_level0_link_list_, 0, max_elements_ * sizeof(reverselinklist*));
-        reversed_link_lists_ = (std::unordered_map<int, reverselinklist>**)allocator_->Allocate(
-            max_elements_ * sizeof(std::unordered_map<int, reverselinklist>*));
+        reversed_link_lists_ = (vsag::UnorderedMap<int, reverselinklist>**)allocator_->Allocate(
+            max_elements_ * sizeof(vsag::UnorderedMap<int, reverselinklist>*));
         if (reversed_link_lists_ == nullptr) {
             throw std::runtime_error("allocate reversed_link_lists_ fail");
         }
         memset(reversed_link_lists_,
                0,
-               max_elements_ * sizeof(std::unordered_map<int, reverselinklist>*));
+               max_elements_ * sizeof(vsag::UnorderedMap<int, reverselinklist>*));
     }
 
     if (normalize_) {
