
// Copyright 2024-present the vsag project
//
// Licensed under the Apache License, Version 2.0 (the "License");
// you may not use this file except in compliance with the License.
// You may obtain a copy of the License at
//
//     http://www.apache.org/licenses/LICENSE-2.0
//
// Unless required by applicable law or agreed to in writing, software
// distributed under the License is distributed on an "AS IS" BASIS,
// WITHOUT WARRANTIES OR CONDITIONS OF ANY KIND, either express or implied.
// See the License for the specific language governing permissions and
// limitations under the License.

#pragma once

#include <assert.h>
#include <pq.h>
#include <stdlib.h>

#include <atomic>
#include <cstdint>
#include <cstring>
#include <functional>
#include <iostream>
#include <iterator>
#include <list>
#include <random>
#include <stdexcept>
#include <unordered_set>
//#include <Eigen/Dense>
#include "../../default_allocator.h"
#include "hnswlib.h"
#include "visited_list_pool.h"

namespace hnswlib {
using tableint = vsag::InnerIdType;
typedef unsigned int linklistsizeint;
class StaticHierarchicalNSW : public AlgorithmInterface<float> {
private:
    static const tableint MAX_LABEL_OPERATION_LOCKS = 65536;
    static const unsigned char DELETE_MARK = 0x01;

    size_t max_elements_{0};
    mutable std::atomic<size_t> cur_element_count_{0};  // current number of elements
    size_t size_data_per_element_{0};
    size_t size_links_per_element_{0};
    mutable std::atomic<size_t> num_deleted_{0};  // number of deleted elements
    size_t M_{0};
    size_t maxM_{0};
    size_t maxM0_{0};
    size_t ef_construction_{0};

    double mult_{0.0}, revSize_{0.0};
    int maxlevel_{0};

    VisitedListPool* visited_list_pool_{nullptr};

    // Locks operations with element by label value
    mutable std::vector<std::mutex> label_op_locks_;

    std::mutex global;
    std::vector<std::mutex> link_list_locks_;

    tableint enterpoint_node_{0};

    size_t size_links_level0_{0};
    size_t offsetData_{0}, offsetLevel0_{0}, label_offset_{0};

    BlockManager* data_level0_memory_{nullptr};
    char** linkLists_{nullptr};
    int* element_levels_;  // keeps level of each element

    size_t data_size_{0};

    size_t data_element_per_block_{0};

    vsag::Allocator* allocator_;
    DISTFUNC fstdistfunc_;
    void* dist_func_param_{nullptr};

    mutable std::mutex label_lookup_lock;  // lock for label_lookup_
    std::unordered_map<LabelType, tableint> label_lookup_;

    std::default_random_engine level_generator_;
    std::default_random_engine update_probability_generator_;

    mutable std::atomic<long> metric_distance_computations{0};
    mutable std::atomic<long> metric_hops{0};

    bool allow_replace_deleted_ =
        false;  // flag to replace deleted elements (marked as deleted) during insertions

    std::mutex deleted_elements_lock;               // lock for deleted_elements
    std::unordered_set<tableint> deleted_elements;  // contains internal ids of deleted elements

    /*
     * PQ data only support float data
     */
    uint8_t* pq_map{nullptr};
    size_t pq_chunk{0}, pq_cluster{0}, pq_sub_dim{0}, pq_dim{0}, pq_train_bound = 65536;
    float* node_cluster_dist_{nullptr};
    float error_quantile = 0.995, err_quantile_value = 0.0;
    typedef std::vector<std::vector<std::vector<float>>> CodeBook;
    CodeBook pq_book;
    //    Eigen::MatrixXf A_;

    bool is_trained_infer = true, use_node_centroid = true, is_trained_pq = false;

public:
    StaticHierarchicalNSW(SpaceInterface* s) {
    }

    StaticHierarchicalNSW(SpaceInterface* s,
                          size_t max_elements,
                          vsag::Allocator* allocator,
                          size_t M = 16,
                          size_t ef_construction = 200,
                          size_t block_size_limit = 128 * 1024 * 1024,
                          size_t random_seed = 100,
                          bool allow_replace_deleted = false)
        : allocator_(allocator),
          link_list_locks_(max_elements),
          label_op_locks_(MAX_LABEL_OPERATION_LOCKS),
          allow_replace_deleted_(allow_replace_deleted) {
        max_elements_ = max_elements;
        num_deleted_ = 0;
        data_size_ = s->get_data_size();
        fstdistfunc_ = s->get_dist_func();
        dist_func_param_ = s->get_dist_func_param();
        M_ = M;
        maxM_ = M_;
        maxM0_ = M_ * 2;
        ef_construction_ = std::max(ef_construction, M_);

        element_levels_ = (int*)allocator_->Allocate(max_elements * sizeof(int));

        level_generator_.seed(random_seed);
        update_probability_generator_.seed(random_seed + 1);

        size_links_level0_ = maxM0_ * sizeof(tableint) + sizeof(linklistsizeint);
        size_data_per_element_ = size_links_level0_ + data_size_ + sizeof(LabelType);
        offsetData_ = size_links_level0_;
        label_offset_ = size_links_level0_ + data_size_;
        offsetLevel0_ = 0;

        data_level0_memory_ =
            new BlockManager(size_data_per_element_, block_size_limit, allocator_);
        data_level0_memory_->Resize(max_elements_);
        data_element_per_block_ = block_size_limit / size_data_per_element_;

        cur_element_count_ = 0;

        visited_list_pool_ = allocator_->New<VisitedListPool>(max_elements, allocator_);

        // initializations for special treatment of the first node
        enterpoint_node_ = -1;
        maxlevel_ = -1;

        linkLists_ = (char**)allocator_->Allocate(sizeof(void*) * max_elements_);
        if (linkLists_ == nullptr)
            throw std::runtime_error(
                "Not enough memory: HierarchicalNSW failed to allocate linklists");
        size_links_per_element_ = maxM_ * sizeof(tableint) + sizeof(linklistsizeint);
        mult_ = 1 / log(1.0 * M_);
        revSize_ = 1.0 / mult_;
    }
    bool
    init_memory_space() override {
        return true;
    }
    ~StaticHierarchicalNSW() {
        delete data_level0_memory_;
        for (tableint i = 0; i < cur_element_count_; i++) {
            if (element_levels_[i] > 0)
                allocator_->Deallocate(linkLists_[i]);
        }
        allocator_->Deallocate(element_levels_);
        allocator_->Deallocate(linkLists_);
        allocator_->Delete(visited_list_pool_);
        CodeBook().swap(pq_book);
        allocator_->Deallocate(pq_map);
        allocator_->Deallocate(node_cluster_dist_);
    }

    struct CompareByFirst {
        constexpr bool
        operator()(std::pair<float, tableint> const& a,
                   std::pair<float, tableint> const& b) const noexcept {
            return a.first < b.first;
        }
    };

    inline std::mutex&
    getLabelOpMutex(LabelType label) const {
        // calculate hash
        size_t lock_id = label & (MAX_LABEL_OPERATION_LOCKS - 1);
        return label_op_locks_[lock_id];
    }

    inline LabelType
    getExternalLabel(tableint internal_id) const {
        LabelType return_label;
        memcpy(&return_label,
               (data_level0_memory_->GetElementPtr(internal_id, label_offset_)),
               sizeof(LabelType));
        return return_label;
    }

    inline void
    setExternalLabel(tableint internal_id, LabelType label) const {
        memcpy((data_level0_memory_->GetElementPtr(internal_id, label_offset_)),
               &label,
               sizeof(LabelType));
    }

    inline LabelType*
    getExternalLabeLp(tableint internal_id) const {
        return (LabelType*)(data_level0_memory_->GetElementPtr(internal_id, label_offset_));
    }

    inline char*
    getDataByInternalId(tableint internal_id) const {
        return (data_level0_memory_->GetElementPtr(internal_id, offsetData_));
    }

    int
    getRandomLevel(double reverse_size) {
        std::uniform_real_distribution<double> distribution(0.0, 1.0);
        double r = -log(distribution(level_generator_)) * reverse_size;
        return (int)r;
    }

    size_t
    getMaxElements() override {
        return max_elements_;
    }

    size_t
    getCurrentElementCount() override {
        return cur_element_count_;
    }

    size_t
    getDeletedCount() override {
        return num_deleted_;
    }

    float
    getDistanceByLabel(LabelType label, const void* data_point) override {
        std::unique_lock<std::mutex> lock_table(label_lookup_lock);

        auto search = label_lookup_.find(label);
        if (search == label_lookup_.end()) {
            throw std::runtime_error("Label not found");
        }
        tableint internal_id = search->second;
        lock_table.unlock();

        float dist = fstdistfunc_(data_point, getDataByInternalId(internal_id), dist_func_param_);
        return dist;
    }

    bool
    isValidLabel(LabelType label) override {
        std::unique_lock<std::mutex> lock_table(label_lookup_lock);
        bool is_valid = (label_lookup_.find(label) != label_lookup_.end());
        lock_table.unlock();
        return is_valid;
    }

    std::priority_queue<std::pair<float, tableint>,
                        std::vector<std::pair<float, tableint>>,
                        CompareByFirst>
    searchBaseLayer(tableint ep_id, const void* data_point, int layer) {
        VisitedListPtr vl = visited_list_pool_->getFreeVisitedList();
        vl_type* visited_array = vl->mass;
        vl_type visited_array_tag = vl->curV;

        std::priority_queue<std::pair<float, tableint>,
                            std::vector<std::pair<float, tableint>>,
                            CompareByFirst>
            top_candidates;
        std::priority_queue<std::pair<float, tableint>,
                            std::vector<std::pair<float, tableint>>,
                            CompareByFirst>
            candidateSet;

        float lowerBound;
        if (!isMarkedDeleted(ep_id)) {
            float dist = fstdistfunc_(data_point, getDataByInternalId(ep_id), dist_func_param_);
            top_candidates.emplace(dist, ep_id);
            lowerBound = dist;
            candidateSet.emplace(-dist, ep_id);
        } else {
            lowerBound = std::numeric_limits<float>::max();
            candidateSet.emplace(-lowerBound, ep_id);
        }
        visited_array[ep_id] = visited_array_tag;

        while (!candidateSet.empty()) {
            std::pair<float, tableint> curr_el_pair = candidateSet.top();
            if ((-curr_el_pair.first) > lowerBound && top_candidates.size() == ef_construction_) {
                break;
            }
            candidateSet.pop();

            tableint curNodeNum = curr_el_pair.second;

            std::unique_lock<std::mutex> lock(link_list_locks_[curNodeNum]);

            int* data;  // = (int *)(linkList0_ + curNodeNum * size_links_per_element0_);
            if (layer == 0) {
                data = (int*)get_linklist0(curNodeNum);
            } else {
                data = (int*)get_linklist(curNodeNum, layer);
                //                    data = (int *) (linkLists_[curNodeNum] + (layer - 1) * size_links_per_element_);
            }
            size_t size = getListCount((linklistsizeint*)data);
            tableint* datal = (tableint*)(data + 1);
            auto tmp_data_ptr = getDataByInternalId(*datal);
            auto tmp_data_ptr2 = getDataByInternalId(*datal + 1);
#ifdef USE_SSE
            _mm_prefetch((char*)(visited_array + *(data + 1)), _MM_HINT_T0);
            _mm_prefetch((char*)(visited_array + *(data + 1) + 64), _MM_HINT_T0);
            _mm_prefetch(tmp_data_ptr, _MM_HINT_T0);
            _mm_prefetch(tmp_data_ptr2, _MM_HINT_T0);
#endif

            for (size_t j = 0; j < size; j++) {
                tableint candidate_id = *(datal + j);
                //                    if (candidate_id == 0) continue;
                size_t pre_l = std::min(j, size - 2);
                auto tmp_data_ptr3 = getDataByInternalId(*(datal + pre_l + 1));
#ifdef USE_SSE
                _mm_prefetch((char*)(visited_array + *(datal + pre_l + 1)), _MM_HINT_T0);
                _mm_prefetch(tmp_data_ptr3, _MM_HINT_T0);
#endif
                if (visited_array[candidate_id] == visited_array_tag)
                    continue;
                visited_array[candidate_id] = visited_array_tag;
                char* currObj1 = (getDataByInternalId(candidate_id));

                float dist1 = fstdistfunc_(data_point, currObj1, dist_func_param_);
                if (top_candidates.size() < ef_construction_ || lowerBound > dist1) {
                    candidateSet.emplace(-dist1, candidate_id);
                    auto tmp_data_ptr4 = getDataByInternalId(candidateSet.top().second);
#ifdef USE_SSE
                    _mm_prefetch(tmp_data_ptr4, _MM_HINT_T0);
#endif

                    if (!isMarkedDeleted(candidate_id))
                        top_candidates.emplace(dist1, candidate_id);

                    if (top_candidates.size() > ef_construction_)
                        top_candidates.pop();

                    if (!top_candidates.empty())
                        lowerBound = top_candidates.top().first;
                }
            }
        }
        visited_list_pool_->releaseVisitedList(vl);

        return top_candidates;
    }

    template <bool has_deletions, bool collect_metrics = false>
    std::priority_queue<std::pair<float, tableint>,
                        std::vector<std::pair<float, tableint>>,
                        CompareByFirst>
    searchBaseLayerPQSIMDinfer(tableint ep_id,
                               const void* data_point,
                               float*& dist_map,
                               size_t ef,
                               size_t k,
                               vsag::BaseFilterFunctor* isIdAllowed = nullptr) const {
        VisitedListPtr vl = visited_list_pool_->getFreeVisitedList();
        vl_type* visited_array = vl->mass;
        vl_type visited_array_tag = vl->curV;

        // answers        - the KNN set R1
        std::priority_queue<std::pair<float, tableint>,
                            std::vector<std::pair<float, tableint>>,
                            CompareByFirst>
            answers;
        // top_candidates - the result set R2
        std::priority_queue<std::pair<float, tableint>,
                            std::vector<std::pair<float, tableint>>,
                            CompareByFirst>
            top_candidates;
        // candidate_set  - the search set S
        std::priority_queue<std::pair<float, tableint>,
                            std::vector<std::pair<float, tableint>>,
                            CompareByFirst>
            candidate_set;

        float lowerBound;
        float lowerBoundcan;
        // Insert the entry point to the result and search set with its exact distance as a key.
        if (!has_deletions || !isMarkedDeleted(ep_id)) {
            float dist = fstdistfunc_(data_point, getDataByInternalId(ep_id), dist_func_param_);
            lowerBound = dist;
            lowerBoundcan = dist;
            answers.emplace(dist, ep_id);
            top_candidates.emplace(dist, ep_id);
            candidate_set.emplace(-dist, ep_id);
        } else {
            lowerBound = std::numeric_limits<float>::max();
            lowerBoundcan = std::numeric_limits<float>::max();
            candidate_set.emplace(-lowerBound, ep_id);
        }

        visited_array[ep_id] = visited_array_tag;

        // Iteratively generate candidates and conduct DCOs to maintain the result set R.
        while (!candidate_set.empty()) {
            std::pair<float, tableint> current_node_pair = candidate_set.top();

            // When the smallest object in S has its distance larger than the largest in R, terminate the algorithm.
            if ((-current_node_pair.first) > top_candidates.top().first &&
                (top_candidates.size() == ef || has_deletions == false)) {
                break;
            }
            candidate_set.pop();

            // Fetch the smallest object in S.
            tableint current_node_id = current_node_pair.second;
            int* data = (int*)get_linklist0(current_node_id);
            size_t size = getListCount((linklistsizeint*)data);
            if (collect_metrics) {
                metric_hops++;
                metric_distance_computations += size;
            }

            // Enumerate all the neighbors of the object and view them as candidates of KNNs.
            std::vector<int> ids;
            std::vector<float> res;
            int not_vis_count = 0;
            for (size_t j = 1; j <= size; j++) {
                int candidate_id = *(data + j);
                if (!(visited_array[candidate_id] == visited_array_tag)) {
                    not_vis_count++;
                    visited_array[candidate_id] = visited_array_tag;
                    ids.push_back(candidate_id);
                }
            }
            while (ids.size() % 4) ids.push_back(0);
            res.resize(ids.size());
            pq_scan(ids.data(), res.data(), dist_map, ids.size());
            for (size_t j = 0; j < not_vis_count; j++) {
                int candidate_id = ids[j];
                // If the result set is not full, then calculate the exact distance. (i.e., assume the distance threshold to be infinity)
                if (answers.size() < k) {
                    char* currObj1 = (getDataByInternalId(candidate_id));
                    float dist = fstdistfunc_(data_point, currObj1, dist_func_param_);
                    if (!has_deletions || !isMarkedDeleted(candidate_id)) {
                        candidate_set.emplace(-dist, candidate_id);
                        top_candidates.emplace(dist, candidate_id);
                        answers.emplace(dist, candidate_id);
                    }
                    if (!answers.empty())
                        lowerBound = answers.top().first;
                    if (!top_candidates.empty())
                        lowerBoundcan = top_candidates.top().first;
                }
                // Otherwise, conduct DCO with Quantization Distance wrt the N_ef th NN.
                else {
                    if (res[j] - node_cluster_dist_[candidate_id] > lowerBound) {
                        if (top_candidates.size() < ef || lowerBoundcan > res[j]) {
                            top_candidates.emplace(res[j], candidate_id);
                            candidate_set.emplace(-res[j], candidate_id);
                        }
                        if (top_candidates.size() > ef) {
                            top_candidates.pop();
                        }
                        if (!top_candidates.empty())
                            lowerBoundcan = top_candidates.top().first;
                    } else {
                        char* currObj1 = (getDataByInternalId(candidate_id));
                        float dist = fstdistfunc_(data_point, currObj1, dist_func_param_);
                        candidate_set.emplace(-dist, candidate_id);
                        if (!has_deletions || !isMarkedDeleted(candidate_id)) {
                            top_candidates.emplace(dist, candidate_id);
                            answers.emplace(dist, candidate_id);
                        }
                        if (top_candidates.size() > ef)
                            top_candidates.pop();
                        if (answers.size() > k)
                            answers.pop();

                        if (!answers.empty())
                            lowerBound = answers.top().first;
                        if (!top_candidates.empty())
                            lowerBoundcan = top_candidates.top().first;
                    }
                }
            }
        }
        visited_list_pool_->releaseVisitedList(vl);
        return answers;
    }

    template <bool has_deletions, bool collect_metrics = false>
    std::priority_queue<std::pair<float, tableint>,
                        std::vector<std::pair<float, tableint>>,
                        CompareByFirst>
    searchBaseLayerPQinfer(tableint ep_id,
                           const void* data_point,
                           float*& dist_map,
                           size_t ef,
                           size_t k,
                           vsag::BaseFilterFunctor* isIdAllowed = nullptr) const {
        VisitedListPtr vl = visited_list_pool_->getFreeVisitedList();
        vl_type* visited_array = vl->mass;
        vl_type visited_array_tag = vl->curV;

        // answers        - the KNN set R1
        std::priority_queue<std::pair<float, tableint>,
                            std::vector<std::pair<float, tableint>>,
                            CompareByFirst>
            answers;
        // top_candidates - the result set R2
        std::priority_queue<std::pair<float, tableint>,
                            std::vector<std::pair<float, tableint>>,
                            CompareByFirst>
            top_candidates;
        // candidate_set  - the search set S
        std::priority_queue<std::pair<float, tableint>,
                            std::vector<std::pair<float, tableint>>,
                            CompareByFirst>
            candidate_set;

        float lowerBound;
        float lowerBoundcan;
        // Insert the entry point to the result and search set with its exact distance as a key.
        if (!has_deletions || !isMarkedDeleted(ep_id)) {
            float dist = fstdistfunc_(data_point, getDataByInternalId(ep_id), dist_func_param_);
            lowerBound = dist;
            lowerBoundcan = dist;
            answers.emplace(dist, ep_id);
            top_candidates.emplace(dist, ep_id);
            candidate_set.emplace(-dist, ep_id);
        } else {
            lowerBound = std::numeric_limits<float>::max();
            lowerBoundcan = std::numeric_limits<float>::max();
            candidate_set.emplace(-lowerBound, ep_id);
        }

        visited_array[ep_id] = visited_array_tag;

        // Iteratively generate candidates and conduct DCOs to maintain the result set R.
        while (!candidate_set.empty()) {
            std::pair<float, tableint> current_node_pair = candidate_set.top();

            // When the smallest object in S has its distance larger than the largest in R, terminate the algorithm.
            if ((-current_node_pair.first) > top_candidates.top().first &&
                (top_candidates.size() == ef || has_deletions == false)) {
                break;
            }
            candidate_set.pop();

            // Fetch the smallest object in S.
            tableint current_node_id = current_node_pair.second;
            int* data = (int*)get_linklist0(current_node_id);
            size_t size = getListCount((linklistsizeint*)data);
            if (collect_metrics) {
                metric_hops++;
                metric_distance_computations += size;
            }

            // Enumerate all the neighbors of the object and view them as candidates of KNNs.
            for (size_t j = 1; j <= size; j++) {
                int candidate_id = *(data + j);
                if (!(visited_array[candidate_id] == visited_array_tag)) {
                    visited_array[candidate_id] = visited_array_tag;

                    // If the KNN set is not full, then calculate the exact distance. (i.e., assume the distance threshold to be infinity)
                    if (answers.size() < k) {
                        char* currObj1 = (getDataByInternalId(candidate_id));
                        float dist = fstdistfunc_(data_point, currObj1, dist_func_param_);

                        if (!has_deletions || !isMarkedDeleted(candidate_id)) {
                            candidate_set.emplace(-dist, candidate_id);
                            top_candidates.emplace(dist, candidate_id);
                            answers.emplace(dist, candidate_id);
                        }
                        if (!answers.empty())
                            lowerBound = answers.top().first;
                        if (!top_candidates.empty())
                            lowerBoundcan = top_candidates.top().first;
                    } else {
                        float app_dist = naive_product_map_dist(candidate_id, dist_map);
                        if (app_dist - node_cluster_dist_[candidate_id] > lowerBound) {
                            if (top_candidates.size() < ef || lowerBoundcan > app_dist) {
                                top_candidates.emplace(app_dist, candidate_id);
                                candidate_set.emplace(-app_dist, candidate_id);
                            }
                            if (top_candidates.size() > ef) {
                                top_candidates.pop();
                            }
                            if (!top_candidates.empty())
                                lowerBoundcan = top_candidates.top().first;
                        } else {
                            char* currObj1 = (getDataByInternalId(candidate_id));
                            float dist = fstdistfunc_(data_point, currObj1, dist_func_param_);
                            candidate_set.emplace(-dist, candidate_id);
                            if (!has_deletions || !isMarkedDeleted(candidate_id)) {
                                top_candidates.emplace(dist, candidate_id);
                                answers.emplace(dist, candidate_id);
                            }
                            if (top_candidates.size() > ef)
                                top_candidates.pop();
                            if (answers.size() > k)
                                answers.pop();

                            if (!answers.empty())
                                lowerBound = answers.top().first;
                            if (!top_candidates.empty())
                                lowerBoundcan = top_candidates.top().first;
                        }
                    }
                }
            }
        }
        visited_list_pool_->releaseVisitedList(vl);
        return answers;
    }

    //    template <bool has_deletions, bool collect_metrics = false>
    //    std::priority_queue<std::pair<float, tableint>,
    //                        std::vector<std::pair<float, tableint>>,
    //                        CompareByFirst>
    //    searchBaseLayerST(tableint ep_id,
    //                      const void* data_point,
    //                      float radius,
    //                      vsag::BaseFilterFunctor* isIdAllowed = nullptr) const {
    //        VisitedList* vl = visited_list_pool_->getFreeVisitedList();
    //        vl_type* visited_array = vl->mass;
    //        vl_type visited_array_tag = vl->curV;
    //
    //        std::priority_queue<std::pair<float, tableint>,
    //                            std::vector<std::pair<float, tableint>>,
    //                            CompareByFirst>
    //            top_candidates;
    //        std::priority_queue<std::pair<float, tableint>,
    //                            std::vector<std::pair<float, tableint>>,
    //                            CompareByFirst>
    //            candidate_set;
    //
    //        float lowerBound;
    //        if ((!has_deletions || !isMarkedDeleted(ep_id)) &&
    //            ((!isIdAllowed) || (*isIdAllowed)(getExternalLabel(ep_id)))) {
    //            float dist = fstdistfunc_(data_point, getDataByInternalId(ep_id), dist_func_param_);
    //            lowerBound = dist;
    //            if (dist < radius)
    //                top_candidates.emplace(dist, ep_id);
    //            candidate_set.emplace(-dist, ep_id);
    //        } else {
    //            lowerBound = std::numeric_limits<float>::max();
    //            candidate_set.emplace(-lowerBound, ep_id);
    //        }
    //
    //        visited_array[ep_id] = visited_array_tag;
    //        uint64_t visited_count = 0;
    //
    //        while (!candidate_set.empty()) {
    //            std::pair<float, tableint> current_node_pair = candidate_set.top();
    //
    //            candidate_set.pop();
    //
    //            tableint current_node_id = current_node_pair.second;
    //            int* data = (int*)getLinklist0(current_node_id);
    //            size_t size = getListCount((linklistsizeint*)data);
    //            //                bool cur_node_deleted = isMarkedDeleted(current_node_id);
    //            if (collect_metrics) {
    //                metric_hops_++;
    //                metric_distance_computations_ += size;
    //            }
    //
    //#ifdef USE_SSE
    //            _mm_prefetch((char*)(visited_array + *(data + 1)), _MM_HINT_T0);
    //            _mm_prefetch((char*)(visited_array + *(data + 1) + 64), _MM_HINT_T0);
    //            _mm_prefetch(data_level0_memory_ + (*(data + 1)) * size_data_per_element_ + offsetData_,
    //                         _MM_HINT_T0);
    //            _mm_prefetch((char*)(data + 2), _MM_HINT_T0);
    //#endif
    //
    //            for (size_t j = 1; j <= size; j++) {
    //                int candidate_id = *(data + j);
    ////                    if (candidate_id == 0) continue;
    //#ifdef USE_SSE
    //                _mm_prefetch((char*)(visited_array + *(data + j + 1)), _MM_HINT_T0);
    //                _mm_prefetch(
    //                    data_level0_memory_ + (*(data + j + 1)) * size_data_per_element_ + offsetData_,
    //                    _MM_HINT_T0);  ////////////
    //#endif
    //                if (!(visited_array[candidate_id] == visited_array_tag)) {
    //                    visited_array[candidate_id] = visited_array_tag;
    //                    ++visited_count;
    //
    //                    char* currObj1 = (getDataByInternalId(candidate_id));
    //                    float dist = fstdistfunc_(data_point, currObj1, dist_func_param_);
    //
    //                    if (visited_count < ef_ || dist < radius || lowerBound > dist) {
    //                        candidate_set.emplace(-dist, candidate_id);
    //#ifdef USE_SSE
    //                        _mm_prefetch(data_level0_memory_ +
    //                                         candidate_set.top().second * size_data_per_element_ +
    //                                         offsetLevel0_,  ///////////
    //                                     _MM_HINT_T0);       ////////////////////////
    //#endif
    //
    //                        if ((!has_deletions || !isMarkedDeleted(candidate_id)) &&
    //                            ((!isIdAllowed) || (*isIdAllowed)(getExternalLabel(candidate_id))))
    //                            if (dist < radius)
    //                                top_candidates.emplace(dist, candidate_id);
    //
    //                        if (!top_candidates.empty())
    //                            lowerBound = top_candidates.top().first;
    //                    }
    //                }
    //            }
    //        }
    //
    //        visited_list_pool_->releaseVisitedList(vl);
    //        return top_candidates;
    //    }

    void
    getNeighborsByHeuristic2(std::priority_queue<std::pair<float, tableint>,
                                                 std::vector<std::pair<float, tableint>>,
                                                 CompareByFirst>& top_candidates,
                             const size_t M) {
        if (top_candidates.size() < M) {
            return;
        }

        std::priority_queue<std::pair<float, tableint>> queue_closest;
        std::vector<std::pair<float, tableint>> return_list;
        while (top_candidates.size() > 0) {
            queue_closest.emplace(-top_candidates.top().first, top_candidates.top().second);
            top_candidates.pop();
        }

        while (queue_closest.size()) {
            if (return_list.size() >= M)
                break;
            std::pair<float, tableint> curent_pair = queue_closest.top();
            float floato_query = -curent_pair.first;
            queue_closest.pop();
            bool good = true;

            for (std::pair<float, tableint> second_pair : return_list) {
                float curdist = fstdistfunc_(getDataByInternalId(second_pair.second),
                                             getDataByInternalId(curent_pair.second),
                                             dist_func_param_);
                if (curdist < floato_query) {
                    good = false;
                    break;
                }
            }
            if (good) {
                return_list.push_back(curent_pair);
            }
        }

        for (std::pair<float, tableint> curent_pair : return_list) {
            top_candidates.emplace(-curent_pair.first, curent_pair.second);
        }
    }

    linklistsizeint*
    get_linklist0(tableint internal_id) const {
        return (linklistsizeint*)(data_level0_memory_->GetElementPtr(internal_id, offsetLevel0_));
    }

    linklistsizeint*
    get_linklist(tableint internal_id, int level) const {
        return (linklistsizeint*)(linkLists_[internal_id] + (level - 1) * size_links_per_element_);
    }

    linklistsizeint*
    get_linklist_at_level(tableint internal_id, int level) const {
        return level == 0 ? get_linklist0(internal_id) : get_linklist(internal_id, level);
    }

    tableint
    mutuallyConnectNewElement(const void* data_point,
                              tableint cur_c,
                              std::priority_queue<std::pair<float, tableint>,
                                                  std::vector<std::pair<float, tableint>>,
                                                  CompareByFirst>& top_candidates,
                              int level,
                              bool isUpdate) {
        size_t Mcurmax = level ? maxM_ : maxM0_;
        getNeighborsByHeuristic2(top_candidates, M_);
        if (top_candidates.size() > M_)
            throw std::runtime_error(
                "Should be not be more than M_ candidates returned by the heuristic");

        std::vector<tableint> selectedNeighbors;
        selectedNeighbors.reserve(M_);
        while (top_candidates.size() > 0) {
            selectedNeighbors.push_back(top_candidates.top().second);
            top_candidates.pop();
        }

        tableint next_closest_entry_point = selectedNeighbors.back();

        {
            // lock only during the update
            // because during the addition the lock for cur_c is already acquired
            std::unique_lock<std::mutex> lock(link_list_locks_[cur_c], std::defer_lock);
            if (isUpdate) {
                lock.lock();
            }
            linklistsizeint* ll_cur;
            if (level == 0)
                ll_cur = get_linklist0(cur_c);
            else
                ll_cur = get_linklist(cur_c, level);

            if (*ll_cur && !isUpdate) {
                throw std::runtime_error("The newly inserted element should have blank link list");
            }
            setListCount(ll_cur, selectedNeighbors.size());
            tableint* data = (tableint*)(ll_cur + 1);
            for (size_t idx = 0; idx < selectedNeighbors.size(); idx++) {
                if (data[idx] && !isUpdate)
                    throw std::runtime_error("Possible memory corruption");
                if (level > element_levels_[selectedNeighbors[idx]])
                    throw std::runtime_error("Trying to make a link on a non-existent level");

                data[idx] = selectedNeighbors[idx];
            }
        }

        for (size_t idx = 0; idx < selectedNeighbors.size(); idx++) {
            std::unique_lock<std::mutex> lock(link_list_locks_[selectedNeighbors[idx]]);

            linklistsizeint* ll_other;
            if (level == 0)
                ll_other = get_linklist0(selectedNeighbors[idx]);
            else
                ll_other = get_linklist(selectedNeighbors[idx], level);

            size_t sz_link_list_other = getListCount(ll_other);

            if (sz_link_list_other > Mcurmax)
                throw std::runtime_error("Bad value of sz_link_list_other");
            if (selectedNeighbors[idx] == cur_c)
                throw std::runtime_error("Trying to connect an element to itself");
            if (level > element_levels_[selectedNeighbors[idx]])
                throw std::runtime_error("Trying to make a link on a non-existent level");

            tableint* data = (tableint*)(ll_other + 1);

            bool is_cur_c_present = false;
            if (isUpdate) {
                for (size_t j = 0; j < sz_link_list_other; j++) {
                    if (data[j] == cur_c) {
                        is_cur_c_present = true;
                        break;
                    }
                }
            }

            // If cur_c is already present in the neighboring connections of `selectedNeighbors[idx]` then no need to modify any connections or run the heuristics.
            if (!is_cur_c_present) {
                if (sz_link_list_other < Mcurmax) {
                    data[sz_link_list_other] = cur_c;
                    setListCount(ll_other, sz_link_list_other + 1);
                } else {
                    // finding the "weakest" element to replace it with the new one
                    float d_max = fstdistfunc_(getDataByInternalId(cur_c),
                                               getDataByInternalId(selectedNeighbors[idx]),
                                               dist_func_param_);
                    // Heuristic:
                    std::priority_queue<std::pair<float, tableint>,
                                        std::vector<std::pair<float, tableint>>,
                                        CompareByFirst>
                        candidates;
                    candidates.emplace(d_max, cur_c);

                    for (size_t j = 0; j < sz_link_list_other; j++) {
                        candidates.emplace(fstdistfunc_(getDataByInternalId(data[j]),
                                                        getDataByInternalId(selectedNeighbors[idx]),
                                                        dist_func_param_),
                                           data[j]);
                    }

                    getNeighborsByHeuristic2(candidates, Mcurmax);

                    int indx = 0;
                    while (candidates.size() > 0) {
                        data[indx] = candidates.top().second;
                        candidates.pop();
                        indx++;
                    }

                    setListCount(ll_other, indx);
                    // Nearest K:
                    /*int indx = -1;
                    for (int j = 0; j < sz_link_list_other; j++) {
                        float d = fstdistfunc_(getDataByInternalId(data[j]), getDataByInternalId(rez[idx]), dist_func_param_);
                        if (d > d_max) {
                            indx = j;
                            d_max = d;
                        }
                    }
                    if (indx >= 0) {
                        data[indx] = cur_c;
                    } */
                }
            }
        }

        return next_closest_entry_point;
    }

    void
    resizeIndex(size_t new_max_elements) override {
        if (new_max_elements < cur_element_count_)
            throw std::runtime_error(
                "Cannot Resize, max element is less than the current number of elements");

        allocator_->Delete(visited_list_pool_);
        visited_list_pool_ = allocator_->New<VisitedListPool>(new_max_elements, allocator_);

        element_levels_ =
            (int*)allocator_->Reallocate(element_levels_, new_max_elements * sizeof(int));
        std::vector<std::mutex>(new_max_elements).swap(link_list_locks_);

        // Reallocate base layer
        data_level0_memory_->Resize(new_max_elements);

        // Reallocate all other layers
        char** linkLists_new =
            (char**)allocator_->Reallocate(linkLists_, sizeof(void*) * new_max_elements);
        if (linkLists_new == nullptr)
            throw std::runtime_error(
                "Not enough memory: resizeIndex failed to allocate other layers");
        linkLists_ = linkLists_new;

        max_elements_ = new_max_elements;
    }

    template <typename T>
    static void
    writeVarToMem(char*& dest, const T& ref) {
        std::memcpy(dest, (char*)&ref, sizeof(T));
        dest += sizeof(T);
    }

    static void
    writeBinaryToMem(char*& dest, const char* src, size_t len) {
        std::memcpy(dest, src, len);
        dest += len;
    }

    void
    saveIndex(void* d) override {
        // std::ofstream output(location, std::ios::binary);
        // std::streampos position;
        char* dest = (char*)d;

        // writeBinaryPOD(output, offsetLevel0_);
        writeVarToMem(dest, offsetLevel0_);
        // writeBinaryPOD(output, max_elements_);
        writeVarToMem(dest, max_elements_);
        // writeBinaryPOD(output, cur_element_count_);
        writeVarToMem(dest, cur_element_count_);
        // writeBinaryPOD(output, size_data_per_element_);
        writeVarToMem(dest, size_data_per_element_);
        // writeBinaryPOD(output, label_offset_);
        writeVarToMem(dest, label_offset_);
        // writeBinaryPOD(output, offsetData_);
        writeVarToMem(dest, offsetData_);
        // writeBinaryPOD(output, maxlevel_);
        writeVarToMem(dest, maxlevel_);
        // writeBinaryPOD(output, enterpoint_node_);
        writeVarToMem(dest, enterpoint_node_);
        // writeBinaryPOD(output, maxM_);
        writeVarToMem(dest, maxM_);

        // writeBinaryPOD(output, maxM0_);
        writeVarToMem(dest, maxM0_);
        // writeBinaryPOD(output, M_);
        writeVarToMem(dest, M_);
        // writeBinaryPOD(output, mult_);
        writeVarToMem(dest, mult_);
        // writeBinaryPOD(output, ef_construction_);
        writeVarToMem(dest, ef_construction_);

        writeVarToMem(dest, pq_chunk);

        writeVarToMem(dest, pq_cluster);

        writeVarToMem(dest, pq_sub_dim);

        // output.write(data_level0_memory_, cur_element_count_ * size_data_per_element_);
        data_level0_memory_->Serialize(dest, cur_element_count_);

        for (size_t i = 0; i < cur_element_count_; i++) {
            unsigned int linkListSize =
                element_levels_[i] > 0 ? size_links_per_element_ * element_levels_[i] : 0;
            // writeBinaryPOD(output, linkListSize);
            writeVarToMem(dest, linkListSize);
            if (linkListSize) {
                // output.write(linkLists_[i], linkListSize);
                writeBinaryToMem(dest, linkLists_[i], linkListSize);
            }
        }

        writeBinaryToMem(dest, (char*)pq_map, max_elements_ * pq_chunk * sizeof(uint8_t));

        for (auto& chunk : pq_book) {
            for (auto& cluster : chunk) {
                writeBinaryToMem(dest, (char*)cluster.data(), pq_sub_dim * sizeof(float));
            }
        }

        writeBinaryToMem(dest, (char*)node_cluster_dist_, max_elements_ * sizeof(float));
        // output.close();
    }

    size_t
    calcSerializeSize() override {
        // std::ofstream output(location, std::ios::binary);
        // std::streampos position;
        size_t size = 0;

        // writeBinaryPOD(output, offsetLevel0_);
        size += sizeof(offsetLevel0_);
        // writeBinaryPOD(output, max_elements_);
        size += sizeof(max_elements_);
        // writeBinaryPOD(output, cur_element_count_);
        size += sizeof(cur_element_count_);
        // writeBinaryPOD(output, size_data_per_element_);
        size += sizeof(size_data_per_element_);
        // writeBinaryPOD(output, label_offset_);
        size += sizeof(label_offset_);
        // writeBinaryPOD(output, offsetData_);
        size += sizeof(offsetData_);
        // writeBinaryPOD(output, maxlevel_);
        size += sizeof(maxlevel_);
        // writeBinaryPOD(output, enterpoint_node_);
        size += sizeof(enterpoint_node_);
        // writeBinaryPOD(output, maxM_);
        size += sizeof(maxM_);

        // writeBinaryPOD(output, maxM0_);
        size += sizeof(maxM0_);
        // writeBinaryPOD(output, M_);
        size += sizeof(M_);
        // writeBinaryPOD(output, mult_);
        size += sizeof(mult_);
        // writeBinaryPOD(output, ef_construction_);
        size += sizeof(ef_construction_);

        size += sizeof(pq_chunk);

        size += sizeof(pq_cluster);

        size += sizeof(pq_sub_dim);

        // output.write(data_level0_memory_, cur_element_count_ * size_data_per_element_);
        size += data_level0_memory_->GetSize();

        for (size_t i = 0; i < cur_element_count_; i++) {
            unsigned int linkListSize =
                element_levels_[i] > 0 ? size_links_per_element_ * element_levels_[i] : 0;
            // writeBinaryPOD(output, linkListSize);
            size += sizeof(linkListSize);
            if (linkListSize) {
                // output.write(linkLists_[i], linkListSize);
                size += linkListSize;
            }
        }

        size += max_elements_ * pq_chunk * sizeof(uint8_t);

        size += pq_chunk * pq_cluster * pq_sub_dim * sizeof(float);

        size += max_elements_ * sizeof(float);
        // output.close();
        return size;
    }

    template <typename T>
    static void
    writeBinaryPOD(std::ostream& out, const T& podRef) {
        out.write((char*)&podRef, sizeof(T));
    }

    template <typename T>
    static void
    readBinaryPOD(StreamReader& in, T& podRef) {
        in.Read((char*)&podRef, sizeof(T));
    }

    // save index to a file stream
    void
    saveIndex(std::ostream& out_stream) override {
        writeBinaryPOD(out_stream, offsetLevel0_);
        writeBinaryPOD(out_stream, max_elements_);
        writeBinaryPOD(out_stream, cur_element_count_);
        writeBinaryPOD(out_stream, size_data_per_element_);
        writeBinaryPOD(out_stream, label_offset_);
        writeBinaryPOD(out_stream, offsetData_);
        writeBinaryPOD(out_stream, maxlevel_);
        writeBinaryPOD(out_stream, enterpoint_node_);
        writeBinaryPOD(out_stream, maxM_);

        writeBinaryPOD(out_stream, maxM0_);
        writeBinaryPOD(out_stream, M_);
        writeBinaryPOD(out_stream, mult_);
        writeBinaryPOD(out_stream, ef_construction_);

        writeBinaryPOD(out_stream, pq_chunk);
        writeBinaryPOD(out_stream, pq_cluster);
        writeBinaryPOD(out_stream, pq_sub_dim);

        data_level0_memory_->Serialize(out_stream, cur_element_count_);

        for (size_t i = 0; i < cur_element_count_; i++) {
            unsigned int linkListSize =
                element_levels_[i] > 0 ? size_links_per_element_ * element_levels_[i] : 0;
            writeBinaryPOD(out_stream, linkListSize);
            if (linkListSize) {
                out_stream.write(linkLists_[i], linkListSize);
            }
        }

        out_stream.write((char*)pq_map, max_elements_ * pq_chunk * sizeof(uint8_t));

        for (auto& chunk : pq_book) {
            for (auto& cluster : chunk) {
                out_stream.write((char*)cluster.data(), pq_sub_dim * sizeof(float));
            }
        }
        out_stream.write((char*)node_cluster_dist_, max_elements_ * sizeof(float));
    }

    void
    saveIndex(const std::string& location) override {
        throw std::runtime_error("static hnsw does not support save index");
        //        std::ofstream output(location, std::ios::binary);
        //        std::streampos position;
        //
        //        writeBinaryPOD(output, offsetLevel0_);
        //        writeBinaryPOD(output, max_elements_);
        //        writeBinaryPOD(output, cur_element_count_);
        //        writeBinaryPOD(output, size_data_per_element_);
        //        writeBinaryPOD(output, label_offset_);
        //        writeBinaryPOD(output, offsetData_);
        //        writeBinaryPOD(output, maxlevel_);
        //        writeBinaryPOD(output, enterpoint_node_);
        //        writeBinaryPOD(output, maxM_);
        //
        //        writeBinaryPOD(output, maxM0_);
        //        writeBinaryPOD(output, M_);
        //        writeBinaryPOD(output, mult_);
        //        writeBinaryPOD(output, ef_construction_);
        //
        //        output.write(data_level0_memory_, cur_element_count_ * size_data_per_element_);
        //
        //        for (size_t i = 0; i < cur_element_count_; i++) {
        //            unsigned int linkListSize =
        //                element_levels_[i] > 0 ? size_links_per_element_ * element_levels_[i] : 0;
        //            writeBinaryPOD(output, linkListSize);
        //            if (linkListSize)
        //                output.write(linkLists_[i], linkListSize);
        //        }
        //        output.close();
    }

    // load index from a file stream
    void
    loadIndex(StreamReader& in_stream, SpaceInterface* s, size_t max_elements_i = 0) override {
        readBinaryPOD(in_stream, offsetLevel0_);
        readBinaryPOD(in_stream, max_elements_);
        readBinaryPOD(in_stream, cur_element_count_);

        size_t max_elements = max_elements_i;
        if (max_elements < cur_element_count_)
            max_elements = max_elements_;
        max_elements_ = max_elements;
        readBinaryPOD(in_stream, size_data_per_element_);
        readBinaryPOD(in_stream, label_offset_);
        readBinaryPOD(in_stream, offsetData_);
        readBinaryPOD(in_stream, maxlevel_);
        readBinaryPOD(in_stream, enterpoint_node_);

        readBinaryPOD(in_stream, maxM_);
        readBinaryPOD(in_stream, maxM0_);
        readBinaryPOD(in_stream, M_);
        readBinaryPOD(in_stream, mult_);
        readBinaryPOD(in_stream, ef_construction_);

        readBinaryPOD(in_stream, pq_chunk);
        readBinaryPOD(in_stream, pq_cluster);
        readBinaryPOD(in_stream, pq_sub_dim);

        data_size_ = s->get_data_size();
        fstdistfunc_ = s->get_dist_func();
        dist_func_param_ = s->get_dist_func_param();

        /// Optional - check if index is ok:
        /*
        in_stream.seekg(cur_element_count_ * size_data_per_element_, in_stream.cur);
        for (size_t i = 0; i < cur_element_count_; i++) {
            if (in_stream.tellg() < 0 || in_stream.tellg() >= beg_pos + length) {
                throw std::runtime_error("Index seems to be corrupted or unsupported");
            }

            unsigned int linkListSize;
            readBinaryPOD(in_stream, linkListSize);
            if (linkListSize != 0) {
                in_stream.seekg(linkListSize, in_stream.cur);
            }
        }

        // throw exception if it either corrupted or old index
        if (in_stream.tellg() != beg_pos + length)
            throw std::runtime_error("Index seems to be corrupted or unsupported");

        in_stream.clear();
        */
        /// Optional check end

        resizeIndex(max_elements);
        data_level0_memory_->DeserializeImpl(in_stream, cur_element_count_);

        size_links_per_element_ = maxM_ * sizeof(tableint) + sizeof(linklistsizeint);

        size_links_level0_ = maxM0_ * sizeof(tableint) + sizeof(linklistsizeint);
        std::vector<std::mutex>(max_elements).swap(link_list_locks_);
        std::vector<std::mutex>(MAX_LABEL_OPERATION_LOCKS).swap(label_op_locks_);

        revSize_ = 1.0 / mult_;
        for (size_t i = 0; i < cur_element_count_; i++) {
            label_lookup_[getExternalLabel(i)] = i;
            unsigned int linkListSize;
            readBinaryPOD(in_stream, linkListSize);
            if (linkListSize == 0) {
                element_levels_[i] = 0;
                linkLists_[i] = nullptr;
            } else {
                element_levels_[i] = linkListSize / size_links_per_element_;
                linkLists_[i] = (char*)allocator_->Allocate(linkListSize);
                if (linkLists_[i] == nullptr)
                    throw std::runtime_error(
                        "Not enough memory: loadIndex failed to allocate linklist");
                in_stream.Read(linkLists_[i], linkListSize);
            }
        }

        for (size_t i = 0; i < cur_element_count_; i++) {
            if (isMarkedDeleted(i)) {
                num_deleted_ += 1;
                if (allow_replace_deleted_)
                    deleted_elements.insert(i);
            }
        }
        pq_map = (uint8_t*)allocator_->Allocate(max_elements_ * pq_chunk * sizeof(uint8_t));
        in_stream.Read((char*)pq_map, max_elements_ * pq_chunk * sizeof(uint8_t));

        pq_book.resize(pq_chunk);
        for (auto& chunk : pq_book) {
            chunk.resize(pq_cluster);
            for (auto& cluster : chunk) {
                cluster.resize(pq_sub_dim);
                in_stream.Read((char*)cluster.data(), pq_sub_dim * sizeof(float));
            }
        }

        node_cluster_dist_ = (float*)allocator_->Allocate(max_elements_ * sizeof(float));
<<<<<<< HEAD
        in_stream.Read((char*)node_cluster_dist_, max_elements_ * sizeof(float));
=======
        in_stream.read((char*)node_cluster_dist_, max_elements_ * sizeof(float));

        return;
    }

    // origin load function
    void
    loadIndex(const std::string& location, SpaceInterface* s, size_t max_elements_i = 0) {
        std::ifstream input(location, std::ios::binary);

        if (!input.is_open())
            throw std::runtime_error("Cannot open file");

        // get file size:
        input.seekg(0, input.end);
        std::streampos total_filesize = input.tellg();
        input.seekg(0, input.beg);

        readBinaryPOD(input, offsetLevel0_);
        readBinaryPOD(input, max_elements_);
        readBinaryPOD(input, cur_element_count_);

        size_t max_elements = max_elements_i;
        if (max_elements < cur_element_count_)
            max_elements = max_elements_;
        max_elements_ = max_elements;
        readBinaryPOD(input, size_data_per_element_);
        readBinaryPOD(input, label_offset_);
        readBinaryPOD(input, offsetData_);
        readBinaryPOD(input, maxlevel_);
        readBinaryPOD(input, enterpoint_node_);

        readBinaryPOD(input, maxM_);
        readBinaryPOD(input, maxM0_);
        readBinaryPOD(input, M_);
        readBinaryPOD(input, mult_);
        readBinaryPOD(input, ef_construction_);

        data_size_ = s->get_data_size();
        fstdistfunc_ = s->get_dist_func();
        dist_func_param_ = s->get_dist_func_param();

        auto pos = input.tellg();

        /// Optional - check if index is ok:
        input.seekg(cur_element_count_ * size_data_per_element_, input.cur);
        for (size_t i = 0; i < cur_element_count_; i++) {
            if (input.tellg() < 0 || input.tellg() >= total_filesize) {
                throw std::runtime_error("Index seems to be corrupted or unsupported");
            }

            unsigned int linkListSize;
            readBinaryPOD(input, linkListSize);
            if (linkListSize != 0) {
                input.seekg(linkListSize, input.cur);
            }
        }

        // throw exception if it either corrupted or old index
        if (input.tellg() != total_filesize)
            throw std::runtime_error("Index seems to be corrupted or unsupported");

        input.clear();
        /// Optional check end

        input.seekg(pos, input.beg);

        data_level0_memory_->Deserialize(input, cur_element_count_);

        size_links_per_element_ = maxM_ * sizeof(tableint) + sizeof(linklistsizeint);

        size_links_level0_ = maxM0_ * sizeof(tableint) + sizeof(linklistsizeint);
        std::vector<std::mutex>(max_elements).swap(link_list_locks_);
        std::vector<std::mutex>(MAX_LABEL_OPERATION_LOCKS).swap(label_op_locks_);

        visited_list_pool_ = allocator_->New<VisitedListPool>(max_elements, allocator_);

        free(linkLists_);
        linkLists_ = (char**)malloc(sizeof(void*) * max_elements);
        if (linkLists_ == nullptr)
            throw std::runtime_error("Not enough memory: loadIndex failed to allocate linklists");

        revSize_ = 1.0 / mult_;
        for (size_t i = 0; i < cur_element_count_; i++) {
            label_lookup_[getExternalLabel(i)] = i;
            unsigned int linkListSize;
            readBinaryPOD(input, linkListSize);
            if (linkListSize == 0) {
                element_levels_[i] = 0;
                linkLists_[i] = nullptr;
            } else {
                element_levels_[i] = linkListSize / size_links_per_element_;
                linkLists_[i] = (char*)malloc(linkListSize);
                if (linkLists_[i] == nullptr)
                    throw std::runtime_error(
                        "Not enough memory: loadIndex failed to allocate linklist");
                input.read(linkLists_[i], linkListSize);
            }
        }

        for (size_t i = 0; i < cur_element_count_; i++) {
            if (isMarkedDeleted(i)) {
                num_deleted_ += 1;
                if (allow_replace_deleted_)
                    deleted_elements.insert(i);
            }
        }

        input.close();

        return;
>>>>>>> 7217fa32
    }

    const float*
    getDataByLabel(LabelType label) const override {
        std::lock_guard<std::mutex> lock_label(getLabelOpMutex(label));

        std::unique_lock<std::mutex> lock_table(label_lookup_lock);
        auto search = label_lookup_.find(label);
        if (search == label_lookup_.end() || isMarkedDeleted(search->second)) {
            throw std::runtime_error("Label not found");
        }
        tableint internalId = search->second;
        lock_table.unlock();

        char* data_ptrv = getDataByInternalId(internalId);
        float* data_ptr = (float*)data_ptrv;

        return data_ptr;
    }

    /*
    * Checks the first 16 bits of the memory to see if the element is marked deleted.
    */
    bool
    isMarkedDeleted(tableint internalId) const {
        unsigned char* ll_cur = ((unsigned char*)get_linklist0(internalId)) + 2;
        return *ll_cur & DELETE_MARK;
    }

    unsigned short int
    getListCount(linklistsizeint* ptr) const {
        return *((unsigned short int*)ptr);
    }

    void
    setListCount(linklistsizeint* ptr, unsigned short int size) const {
        *((unsigned short int*)(ptr)) = *((unsigned short int*)&size);
    }

    /*
    * Adds point.
    */
    bool
    addPoint(const void* data_point, LabelType label) override {
        if (addPoint(data_point, label, -1) == -1) {
            return false;
        }
        return true;
    }

    tableint
    addPoint(const void* data_point, LabelType label, int level) {
        tableint cur_c = 0;
        {
            // Checking if the element with the same label already exists
            // if so, updating it *instead* of creating a new element.
            std::unique_lock<std::mutex> lock_table(label_lookup_lock);
            auto search = label_lookup_.find(label);
            if (search != label_lookup_.end()) {
                return -1;
            }

            if (cur_element_count_ >= max_elements_) {
                resizeIndex(max_elements_ + data_element_per_block_);
            }

            cur_c = cur_element_count_;
            cur_element_count_++;
            label_lookup_[label] = cur_c;
        }

        std::unique_lock<std::mutex> lock_el(link_list_locks_[cur_c]);
        int curlevel = getRandomLevel(mult_);
        if (level > 0)
            curlevel = level;

        element_levels_[cur_c] = curlevel;

        std::unique_lock<std::mutex> templock(global);
        int maxlevelcopy = maxlevel_;
        if (curlevel <= maxlevelcopy)
            templock.unlock();
        tableint currObj = enterpoint_node_;
        tableint enterpoint_copy = enterpoint_node_;

        memset(data_level0_memory_->GetElementPtr(cur_c, offsetLevel0_), 0, size_data_per_element_);

        // Initialisation of the data and label
        memcpy(getExternalLabeLp(cur_c), &label, sizeof(LabelType));
        memcpy(getDataByInternalId(cur_c), data_point, data_size_);

        if (curlevel) {
            linkLists_[cur_c] = (char*)allocator_->Allocate(size_links_per_element_ * curlevel + 1);
            if (linkLists_[cur_c] == nullptr)
                throw std::runtime_error("Not enough memory: addPoint failed to allocate linklist");
            memset(linkLists_[cur_c], 0, size_links_per_element_ * curlevel + 1);
        }

        if ((signed)currObj != -1) {
            if (curlevel < maxlevelcopy) {
                float curdist =
                    fstdistfunc_(data_point, getDataByInternalId(currObj), dist_func_param_);
                for (int level = maxlevelcopy; level > curlevel; level--) {
                    bool changed = true;
                    while (changed) {
                        changed = false;
                        unsigned int* data;
                        std::unique_lock<std::mutex> lock(link_list_locks_[currObj]);
                        data = get_linklist(currObj, level);
                        int size = getListCount(data);

                        tableint* datal = (tableint*)(data + 1);
                        for (int i = 0; i < size; i++) {
                            tableint cand = datal[i];
                            if (cand < 0 || cand > max_elements_)
                                throw std::runtime_error("cand error");
                            float d = fstdistfunc_(
                                data_point, getDataByInternalId(cand), dist_func_param_);
                            if (d < curdist) {
                                curdist = d;
                                currObj = cand;
                                changed = true;
                            }
                        }
                    }
                }
            }

            bool epDeleted = isMarkedDeleted(enterpoint_copy);
            for (int level = std::min(curlevel, maxlevelcopy); level >= 0; level--) {
                if (level > maxlevelcopy || level < 0)  // possible?
                    throw std::runtime_error("Level error");

                std::priority_queue<std::pair<float, tableint>,
                                    std::vector<std::pair<float, tableint>>,
                                    CompareByFirst>
                    top_candidates = searchBaseLayer(currObj, data_point, level);
                if (epDeleted) {
                    top_candidates.emplace(
                        fstdistfunc_(
                            data_point, getDataByInternalId(enterpoint_copy), dist_func_param_),
                        enterpoint_copy);
                    if (top_candidates.size() > ef_construction_)
                        top_candidates.pop();
                }
                currObj =
                    mutuallyConnectNewElement(data_point, cur_c, top_candidates, level, false);
            }
        } else {
            // Do nothing for the first element
            enterpoint_node_ = 0;
            maxlevel_ = curlevel;
        }

        // Releasing lock for the maximum level
        if (curlevel > maxlevelcopy) {
            enterpoint_node_ = cur_c;
            maxlevel_ = curlevel;
        }
        return cur_c;
    }

    std::priority_queue<std::pair<float, LabelType>>
    searchKnn(const void* query_data,
              size_t k,
              uint64_t ef,
              vsag::BaseFilterFunctor* isIdAllowed = nullptr) const override {
        std::priority_queue<std::pair<float, LabelType>> result;
        if (cur_element_count_ == 0)
            return result;
        float* dist_map = nullptr;
        if (is_trained_infer) {
            dist_map = new float[pq_chunk * pq_cluster * pq_sub_dim];
            calc_dist_map((float*)query_data, dist_map);
        }

        tableint currObj = enterpoint_node_;
        float curdist =
            fstdistfunc_(query_data, getDataByInternalId(enterpoint_node_), dist_func_param_);

        for (int level = maxlevel_; level > 0; level--) {
            bool changed = true;
            while (changed) {
                changed = false;
                unsigned int* data;

                data = (unsigned int*)get_linklist(currObj, level);
                int size = getListCount(data);
                metric_hops++;
                metric_distance_computations += size;

                tableint* datal = (tableint*)(data + 1);
                for (int i = 0; i < size; i++) {
                    tableint cand = datal[i];
                    if (cand < 0 || cand > max_elements_)
                        throw std::runtime_error("cand error");
                    float d = fstdistfunc_(query_data, getDataByInternalId(cand), dist_func_param_);
                    if (d < curdist) {
                        curdist = d;
                        currObj = cand;
                        changed = true;
                    }
                }
            }
        }

        std::priority_queue<std::pair<float, tableint>,
                            std::vector<std::pair<float, tableint>>,
                            CompareByFirst>
            top_candidates;
        if (num_deleted_) {
            //            if (!is_trained_infer)
            //                top_candidates = searchBaseLayerST<true, true>(
            //                    currObj, query_data, std::max(ef_, k), isIdAllowed);
            //            else
            top_candidates = searchBaseLayerPQSIMDinfer<true, true>(
                currObj, query_data, dist_map, std::max(ef, k), k, isIdAllowed);
        } else {
            //            if (!is_trained_infer)
            //                top_candidates = searchBaseLayerST<false, true>(
            //                    currObj, query_data, std::max(ef, k), isIdAllowed);
            //            else
            top_candidates = searchBaseLayerPQSIMDinfer<true, true>(
                currObj, query_data, dist_map, std::max(ef, k), k, isIdAllowed);
        }

        while (top_candidates.size() > k) {
            top_candidates.pop();
        }
        while (top_candidates.size() > 0) {
            std::pair<float, tableint> rez = top_candidates.top();
            result.push(std::pair<float, LabelType>(rez.first, getExternalLabel(rez.second)));
            top_candidates.pop();
        }
        delete[] dist_map;
        return result;
    }

    std::priority_queue<std::pair<float, LabelType>>
    searchRange(const void* query_data,
                float radius,
                uint64_t ef,
                vsag::BaseFilterFunctor* isIdAllowed = nullptr) const override {
        std::runtime_error("static hnsw does not support range search");
        //        std::priority_queue<std::pair<float, LabelType>> result;
        //        if (cur_element_count_ == 0)
        //            return result;
        //
        //        tableint currObj = enterpoint_node_;
        //        float curdist =
        //            fstdistfunc_(query_data, getDataByInternalId(enterpoint_node_), dist_func_param_);
        //
        //        for (int level = maxlevel_; level > 0; level--) {
        //            bool changed = true;
        //            while (changed) {
        //                changed = false;
        //                unsigned int* data;
        //
        //                data = (unsigned int*)getLinklist(currObj, level);
        //                int size = getListCount(data);
        //                metric_hops_++;
        //                metric_distance_computations_ += size;
        //
        //                tableint* datal = (tableint*)(data + 1);
        //                for (int i = 0; i < size; i++) {
        //                    tableint cand = datal[i];
        //                    if (cand < 0 || cand > max_elements_)
        //                        throw std::runtime_error("cand error");
        //                    float d = fstdistfunc_(query_data, getDataByInternalId(cand), dist_func_param_);
        //
        //                    if (d < curdist) {
        //                        curdist = d;
        //                        currObj = cand;
        //                        changed = true;
        //                    }
        //                }
        //            }
        //        }
        //
        //        std::priority_queue<std::pair<float, tableint>,
        //                            std::vector<std::pair<float, tableint>>,
        //                            CompareByFirst>
        //            top_candidates;
        //        if (num_deleted_) {
        //            throw std::runtime_error(
        //                "not support perform range search on a index that deleted some vectors");
        //        } else {
        //            top_candidates =
        //                searchBaseLayerST<false, true>(currObj, query_data, radius, isIdAllowed);
        //            // std::cout << "top_candidates.size(): " << top_candidates.size() << std::endl;
        //        }
        //
        //        // while (top_candidates.size() > k) {
        //        //     top_candidates.pop();
        //        // }
        //        while (top_candidates.size() > 0) {
        //            std::pair<float, tableint> rez = top_candidates.top();
        //            result.push(std::pair<float, LabelType>(rez.first, getExternalLabel(rez.second)));
        //            top_candidates.pop();
        //        }
        //
        //        // std::cout << "hnswalg::result.size(): " << result.size() << std::endl;
        //        return result;
        return {};
    }

    std::priority_queue<std::pair<float, LabelType>>
    bruteForce(const void* data_point, int64_t k) override {
        std::priority_queue<std::pair<float, LabelType>> results;
        for (uint32_t i = 0; i < cur_element_count_; i++) {
            float dist = fstdistfunc_(data_point, getDataByInternalId(i), dist_func_param_);
            if (results.size() < k) {
                results.push({dist, *getExternalLabeLp(i)});
            } else {
                float current_max_dist = results.top().first;
                if (dist < current_max_dist) {
                    results.pop();
                    results.push({dist, *getExternalLabeLp(i)});
                }
            }
        }
        return results;
    }

    void
    checkIntegrity() {
        int connections_checked = 0;
        std::vector<int> inbound_connections_num(cur_element_count_, 0);
        for (int i = 0; i < cur_element_count_; i++) {
            for (int l = 0; l <= element_levels_[i]; l++) {
                linklistsizeint* ll_cur = get_linklist_at_level(i, l);
                int size = getListCount(ll_cur);
                tableint* data = (tableint*)(ll_cur + 1);
                std::unordered_set<tableint> s;
                for (int j = 0; j < size; j++) {
                    assert(data[j] > 0);
                    assert(data[j] < cur_element_count_);
                    assert(data[j] != i);
                    inbound_connections_num[data[j]]++;
                    s.insert(data[j]);
                    connections_checked++;
                }
                assert(s.size() == size);
            }
        }
        if (cur_element_count_ > 1) {
            int min1 = inbound_connections_num[0], max1 = inbound_connections_num[0];
            for (int i = 0; i < cur_element_count_; i++) {
                assert(inbound_connections_num[i] > 0);
                min1 = std::min(inbound_connections_num[i], min1);
                max1 = std::max(inbound_connections_num[i], max1);
            }
            std::cout << "Min inbound: " << min1 << ", Max inbound:" << max1 << "\n";
        }
        std::cout << "integrity ok, checked " << connections_checked << " connections\n";
    }

    void
    load_float_data(const char* filename,
                    float*& data,
                    unsigned& num,
                    unsigned& dim) {  // load data with sift10K pattern
        std::ifstream in(filename, std::ios::binary);
        if (!in.is_open()) {
            std::cout << "open file error" << std::endl;
            exit(-1);
        }
        in.read((char*)&dim, 4);
        std::cout << "data dimension: " << dim << std::endl;
        in.seekg(0, std::ios::end);
        std::ios::pos_type ss = in.tellg();
        size_t fsize = (size_t)ss;
        num = (unsigned)(fsize / (dim + 1) / 4);
        data = new float[num * dim * sizeof(float)];

        in.seekg(0, std::ios::beg);
        for (size_t i = 0; i < num; i++) {
            in.seekg(4, std::ios::cur);
            in.read((char*)(data + i * dim), dim * 4);
        }
        in.close();
    }

    //    void load_project_matrix(const char *filename) {
    //        float *raw_data;
    //        unsigned origin_dim, project_dim;
    //        load_float_data(filename, raw_data, origin_dim, project_dim);
    //        A_ = Eigen::MatrixXf(origin_dim, project_dim);
    //        for (int i = 0; i < origin_dim; i++) {
    //            for (int j = 0; j < project_dim; j++) {
    //                A_(i, j) = raw_data[i * project_dim + j]; // load the matrix
    //            }
    //        }
    //    }

    void
    load_product_codebook(const char* filename) {
        std::ifstream in(filename, std::ios::binary);
        in.read((char*)&pq_chunk, sizeof(unsigned));
        in.read((char*)&pq_cluster, sizeof(unsigned));
        in.read((char*)&pq_sub_dim, sizeof(unsigned));
        std::cerr << "sub vec:: " << pq_chunk << " sub cluster:: " << pq_cluster
                  << " sub dim:: " << pq_sub_dim << std::endl;
        pq_book.resize(pq_chunk);
        for (int i = 0; i < pq_chunk; i++) {
            pq_book[i].resize(pq_cluster);
            for (int j = 0; j < pq_cluster; j++) {
                pq_book[i][j].resize(pq_sub_dim);
                in.read((char*)pq_book[i][j].data(), sizeof(float) * pq_sub_dim);
            }
        }
        is_trained_pq = true;
        pq_dim = pq_chunk * pq_sub_dim;
    }

    //    void project_vector(float *raw_data, unsigned num) const {
    //        Eigen::MatrixXf Q(num, pq_dim);
    //        for (int i = 0; i < num; i++) {
    //            for (int j = 0; j < pq_dim; j++) {
    //                Q(i, j) = raw_data[i * pq_dim + j];
    //            }
    //        }
    //        Q = Q * A_;
    //        for (int i = 0; i < num; i++) {
    //            for (int j = 0; j < pq_dim; j++) {
    //                raw_data[i * pq_dim + j] = Q(i, j);
    //            }
    //        }
    //    }

    void
    get_knn_error_quantile(
        float* train_data, size_t dim, size_t num, size_t k = 20, float quantile = 0.995) {
        error_quantile = quantile;
        std::cout << "get: " << k << " NN  quantile: " << quantile << " dim: " << dim
                  << " num: " << num << std::endl;
        std::vector<std::pair<float, tableint>> train_knn(num * k);
        std::vector<float> error_distribution(num * k);
#pragma omp parallel for
        for (int i = 0; i < num; i++) {
            std::priority_queue<std::pair<float, tableint>> result_queue;
            for (int j = 0; j < cur_element_count_; j++) {
                float dist =
                    naive_l2_dist_calc(train_data + i * dim, (float*)getDataByInternalId(j), dim);
                if (result_queue.size() < k)
                    result_queue.emplace(dist, j);
                else if (result_queue.top().first > dist) {
                    result_queue.pop();
                    result_queue.emplace(dist, j);
                }
            }
            int cnt = 0;
            while (!result_queue.empty()) {
                train_knn[i * k + cnt] = result_queue.top();
                result_queue.pop();
                cnt++;
            }
        }
#pragma omp parallel for
        for (int i = 0; i < num; i++) {
            for (int j = 0; j < k; j++) {
                float app_dist =
                    naive_product_dist(train_knn[i * k + j].second, train_data + i * dim);
                error_distribution[i * k + j] = app_dist - train_knn[i * k + j].first;
            }
        }
        std::sort(error_distribution.begin(), error_distribution.end());
        err_quantile_value = error_distribution[num * k * error_quantile];
        std::cout << k << " NN error quantile:: " << err_quantile_value << std::endl;
    }

    void
    encode_hnsw_data_with_codebook(int left_range, int right_range) {
        assert(is_trained_pq);
        is_trained_infer = true;
        pq_map = (uint8_t*)allocator_->Allocate(max_elements_ * pq_chunk * sizeof(uint8_t));
        if (use_node_centroid)
            node_cluster_dist_ = (float*)allocator_->Allocate(max_elements_ * sizeof(float));
        double ave_encode_loss = 0.0;
#pragma omp parallel for
        for (int i = left_range; i < right_range; i++) {
            float dist_to_centroid = 0.0;
            for (int j = 0; j < pq_chunk; j++) {
                uint8_t belong = 0;
                float dist = naive_l2_dist_calc((float*)getDataByInternalId(i) + j * pq_sub_dim,
                                                pq_book[j][0].data(),
                                                pq_sub_dim);
                for (int k = 1; k < pq_cluster; k++) {
                    float new_dist =
                        naive_l2_dist_calc((float*)getDataByInternalId(i) + j * pq_sub_dim,
                                           pq_book[j][k].data(),
                                           pq_sub_dim);
                    if (new_dist < dist) {
                        belong = k;
                        dist = new_dist;
                    }
                }
                dist_to_centroid += dist;
                pq_map[i * pq_chunk + j] = belong;
            }
#pragma omp critical
            ave_encode_loss += dist_to_centroid;
            if (use_node_centroid)
                node_cluster_dist_[i] = dist_to_centroid;
        }
        std::cout << "encode HNSW finished with ave encode loss:: "
                  << ave_encode_loss / (float)(right_range - left_range) << std::endl;
    }

    void
    encode_hnsw_data(size_t chunk_size = 0, size_t cluster_size = 256) {
        size_t vec_dim = *((size_t*)dist_func_param_);
        if (chunk_size == 0) {
            chunk_size = vec_dim;
            if (chunk_size > 512 && chunk_size % 8 == 0) {
                pq_chunk = chunk_size / 8;
                pq_sub_dim = 8;
            } else {
                pq_chunk = chunk_size / 4;
                pq_sub_dim = 4;
            }
        } else {
            pq_chunk = chunk_size;
            pq_sub_dim = vec_dim / pq_chunk;
        }
        pq_dim = vec_dim;
        pq_cluster = cluster_size;
        if (cur_element_count_ < pq_train_bound)
            pq_train_bound = cur_element_count_;
        auto pq_training_data = std::shared_ptr<float[]>(new float[pq_train_bound * vec_dim]);
        for (size_t i = 0; i < pq_train_bound; i++) {
            memcpy(pq_training_data.get() + i * vec_dim, getDataByInternalId(i), data_size_);
        }
        // generate code book;
        pq_book.resize(pq_chunk);
        for (int i = 0; i < pq_chunk; i++) {
            pq_book[i].resize(pq_cluster);
            for (int j = 0; j < pq_cluster; j++) {
                pq_book[i][j].resize(pq_sub_dim);
            }
        }

        diskann::generate_pq_pivots(
            pq_training_data.get(), pq_train_bound, vec_dim, pq_cluster, pq_chunk, 12, pq_book);
        is_trained_pq = true;
        encode_hnsw_data_with_codebook(0, cur_element_count_);
    }

    static __attribute__((always_inline)) inline float
    naive_l2_dist_calc(const float* p, const float* q, const unsigned dim) {
        float ans = 0;
        for (unsigned i = 0; i < dim; i++) {
            ans += (p[i] - q[i]) * (p[i] - q[i]);
        }
        return ans;
    }

    void
    calc_dist_map(float* query, float*& dist_mp) const {
        for (unsigned i = 0; i < pq_chunk; i++) {
            for (unsigned j = 0; j < pq_cluster; j++) {
                dist_mp[i * pq_cluster + j] =
                    naive_l2_dist_calc(query + i * pq_sub_dim, &pq_book[i][j][0], pq_sub_dim);
            }
        }
    }

    float
    naive_product_map_dist(tableint id, const float* dist_mp) const {
        float res = 0;
        for (int i = 0; i < pq_chunk; i++) {
            res += dist_mp[i * pq_cluster + pq_map[id * pq_chunk + i]];
        }
        return res;
    }

    float
    naive_product_dist(tableint id, const float* query) const {
        float res = 0;
        for (int i = 0; i < pq_chunk; i++) {
            res += naive_l2_dist_calc(
                query + i * pq_sub_dim, pq_book[i][pq_map[id * pq_chunk + i]].data(), pq_sub_dim);
        }
        return res;
    }

#ifdef USE_SSE
    __attribute__((always_inline)) inline void
    sse4_product_map_dist(const uint8_t* const pqcode0,
                          const uint8_t* const& pqcode1,
                          const uint8_t* const& pqcode2,
                          const uint8_t* const& pqcode3,
                          float*& dists,
                          __m128& candidates) const {
        candidates =
            _mm_set_ps(dists[pqcode3[0]], dists[pqcode2[0]], dists[pqcode1[0]], dists[pqcode0[0]]);
        // Such perf critical loop. Pls unroll
        for (unsigned j = 1; j < pq_chunk; ++j) {
            const float* const cdist = dists + j * pq_cluster;
            __m128 partial = _mm_set_ps(
                cdist[pqcode3[j]], cdist[pqcode2[j]], cdist[pqcode1[j]], cdist[pqcode0[j]]);
            candidates = _mm_add_ps(candidates, partial);
        }
    }
#endif

#ifdef USE_AVX

    /** Base functions for avx **/
    __attribute__((always_inline)) inline void
    axv8_product_map_dist(const uint8_t* const pqcode0,
                          const uint8_t* const& pqcode1,
                          const uint8_t* const& pqcode2,
                          const uint8_t* const& pqcode3,
                          const uint8_t* const& pqcode4,
                          const uint8_t* const& pqcode5,
                          const uint8_t* const& pqcode6,
                          const uint8_t* const& pqcode7,
                          const float*& dists,
                          __m256& candidates) const {
        candidates = _mm256_set_ps(dists[pqcode7[0]],
                                   dists[pqcode6[0]],
                                   dists[pqcode5[0]],
                                   dists[pqcode4[0]],
                                   dists[pqcode3[0]],
                                   dists[pqcode2[0]],
                                   dists[pqcode1[0]],
                                   dists[pqcode0[0]]);
        // Such perf critical loop. Pls unroll
        for (unsigned j = 1; j < pq_chunk; ++j) {
            const float* const cdist = dists + j * pq_cluster;
            __m256 partial = _mm256_set_ps(cdist[pqcode7[j]],
                                           cdist[pqcode6[j]],
                                           cdist[pqcode5[j]],
                                           cdist[pqcode4[j]],
                                           cdist[pqcode3[j]],
                                           cdist[pqcode2[j]],
                                           cdist[pqcode1[j]],
                                           cdist[pqcode0[j]]);
            candidates = _mm256_add_ps(candidates, partial);
        }
    }
#endif

#ifdef USE_AVX512
    /** Base functions for avx **/
    __attribute__((always_inline)) inline void
    axv16_product_map_dist(const uint8_t* const pqcode0,
                           const uint8_t* const& pqcode1,
                           const uint8_t* const& pqcode2,
                           const uint8_t* const& pqcode3,
                           const uint8_t* const& pqcode4,
                           const uint8_t* const& pqcode5,
                           const uint8_t* const& pqcode6,
                           const uint8_t* const& pqcode7,
                           const uint8_t* const& pqcode8,
                           const uint8_t* const& pqcode9,
                           const uint8_t* const& pqcode10,
                           const uint8_t* const& pqcode11,
                           const uint8_t* const& pqcode12,
                           const uint8_t* const& pqcode13,
                           const uint8_t* const& pqcode14,
                           const uint8_t* const& pqcode15,
                           const float*& dists,
                           __m512& candidates) const {
        candidates = _mm512_set_ps(dists[pqcode15[0]],
                                   dists[pqcode14[0]],
                                   dists[pqcode13[0]],
                                   dists[pqcode12[0]],
                                   dists[pqcode11[0]],
                                   dists[pqcode10[0]],
                                   dists[pqcode9[0]],
                                   dists[pqcode8[0]],
                                   dists[pqcode7[0]],
                                   dists[pqcode6[0]],
                                   dists[pqcode5[0]],
                                   dists[pqcode4[0]],
                                   dists[pqcode3[0]],
                                   dists[pqcode2[0]],
                                   dists[pqcode1[0]],
                                   dists[pqcode0[0]]);
        // Such perf critical loop. Pls unroll
        for (unsigned j = 1; j < pq_chunk; ++j) {
            const float* const cdist = dists + j * pq_cluster;
            __m512 partial = _mm512_set_ps(dists[pqcode15[0]],
                                           dists[pqcode14[0]],
                                           dists[pqcode13[0]],
                                           dists[pqcode12[0]],
                                           dists[pqcode11[0]],
                                           dists[pqcode10[0]],
                                           dists[pqcode9[0]],
                                           dists[pqcode8[0]],
                                           cdist[pqcode7[j]],
                                           cdist[pqcode6[j]],
                                           cdist[pqcode5[j]],
                                           cdist[pqcode4[j]],
                                           cdist[pqcode3[j]],
                                           cdist[pqcode2[j]],
                                           cdist[pqcode1[j]],
                                           cdist[pqcode0[j]]);
            candidates = _mm512_add_ps(candidates, partial);
        }
    }
#endif

    //The default processing length is a multiple of 4, if not, add 0
    void
    pq_scan(const int* id, float* res, float*& dist_mp, unsigned num) const {
        for (int i = 0; i < num; i += 4) {
            //#ifdef USE_AVX512
            //            if (i + 16 < num) {
            //                __m512 candidate_dist;
            //                const uint8_t* const pqcode0 = pq_map + id[i] * pq_chunk;
            //                const uint8_t* const pqcode1 = pq_map + id[i + 1] * pq_chunk;
            //                const uint8_t* const pqcode2 = pq_map + id[i + 2] * pq_chunk;
            //                const uint8_t* const pqcode3 = pq_map + id[i + 3] * pq_chunk;
            //                const uint8_t* const pqcode4 = pq_map + id[i + 4] * pq_chunk;
            //                const uint8_t* const pqcode5 = pq_map + id[i + 5] * pq_chunk;
            //                const uint8_t* const pqcode6 = pq_map + id[i + 6] * pq_chunk;
            //                const uint8_t* const pqcode7 = pq_map + id[i + 7] * pq_chunk;
            //                const uint8_t* const pqcode8 = pq_map + id[i + 8] * pq_chunk;
            //                const uint8_t* const pqcode9 = pq_map + id[i + 9] * pq_chunk;
            //                const uint8_t* const pqcode10 = pq_map + id[i + 10] * pq_chunk;
            //                const uint8_t* const pqcode11 = pq_map + id[i + 11] * pq_chunk;
            //                const uint8_t* const pqcode12 = pq_map + id[i + 12] * pq_chunk;
            //                const uint8_t* const pqcode13 = pq_map + id[i + 13] * pq_chunk;
            //                const uint8_t* const pqcode14 = pq_map + id[i + 14] * pq_chunk;
            //                const uint8_t* const pqcode15 = pq_map + id[i + 15] * pq_chunk;
            //                axv16_product_map_dist(pqcode0,
            //                                       pqcode1,
            //                                       pqcode2,
            //                                       pqcode3,
            //                                       pqcode4,
            //                                       pqcode5,
            //                                       pqcode6,
            //                                       pqcode7,
            //                                       pqcode8,
            //                                       pqcode9,
            //                                       pqcode10,
            //                                       pqcode11,
            //                                       pqcode12,
            //                                       pqcode13,
            //                                       pqcode14,
            //                                       pqcode15,
            //                                       dist_mp,
            //                                       candidate_dist);
            //                _mm512_storeu_ps(res + i, candidate_dist);
            //                i += 16;
            //                continue;
            //            }
            //#endif
            //
            //#ifdef USE_AVX
            //            if (i + 8 < num) {
            //                __m256 candidate_dist;
            //                const uint8_t* const pqcode0 = pq_map + id[i] * pq_chunk;
            //                const uint8_t* const pqcode1 = pq_map + id[i + 1] * pq_chunk;
            //                const uint8_t* const pqcode2 = pq_map + id[i + 2] * pq_chunk;
            //                const uint8_t* const pqcode3 = pq_map + id[i + 3] * pq_chunk;
            //                const uint8_t* const pqcode4 = pq_map + id[i + 4] * pq_chunk;
            //                const uint8_t* const pqcode5 = pq_map + id[i + 5] * pq_chunk;
            //                const uint8_t* const pqcode6 = pq_map + id[i + 6] * pq_chunk;
            //                const uint8_t* const pqcode7 = pq_map + id[i + 7] * pq_chunk;
            //                axv8_product_map_dist(pqcode0,
            //                                      pqcode1,
            //                                      pqcode2,
            //                                      pqcode3,
            //                                      pqcode4,
            //                                      pqcode5,
            //                                      pqcode6,
            //                                      pqcode7,
            //                                      dist_mp,
            //                                      candidate_dist);
            //                _mm256_storeu_ps(res + i, candidate_dist);
            //                i += 8;
            //                continue;
            //            }
            //#endif

#ifdef USE_SSE
            __m128 candidate_dist;
            const uint8_t* const pqcode0 = pq_map + id[i] * pq_chunk;
            const uint8_t* const pqcode1 = pq_map + id[i + 1] * pq_chunk;
            const uint8_t* const pqcode2 = pq_map + id[i + 2] * pq_chunk;
            const uint8_t* const pqcode3 = pq_map + id[i + 3] * pq_chunk;
            sse4_product_map_dist(pqcode0, pqcode1, pqcode2, pqcode3, dist_mp, candidate_dist);
            _mm_storeu_ps(res + i, candidate_dist);
#endif
        }
    }
};
}  // namespace hnswlib<|MERGE_RESOLUTION|>--- conflicted
+++ resolved
@@ -1278,121 +1278,7 @@
         }
 
         node_cluster_dist_ = (float*)allocator_->Allocate(max_elements_ * sizeof(float));
-<<<<<<< HEAD
         in_stream.Read((char*)node_cluster_dist_, max_elements_ * sizeof(float));
-=======
-        in_stream.read((char*)node_cluster_dist_, max_elements_ * sizeof(float));
-
-        return;
-    }
-
-    // origin load function
-    void
-    loadIndex(const std::string& location, SpaceInterface* s, size_t max_elements_i = 0) {
-        std::ifstream input(location, std::ios::binary);
-
-        if (!input.is_open())
-            throw std::runtime_error("Cannot open file");
-
-        // get file size:
-        input.seekg(0, input.end);
-        std::streampos total_filesize = input.tellg();
-        input.seekg(0, input.beg);
-
-        readBinaryPOD(input, offsetLevel0_);
-        readBinaryPOD(input, max_elements_);
-        readBinaryPOD(input, cur_element_count_);
-
-        size_t max_elements = max_elements_i;
-        if (max_elements < cur_element_count_)
-            max_elements = max_elements_;
-        max_elements_ = max_elements;
-        readBinaryPOD(input, size_data_per_element_);
-        readBinaryPOD(input, label_offset_);
-        readBinaryPOD(input, offsetData_);
-        readBinaryPOD(input, maxlevel_);
-        readBinaryPOD(input, enterpoint_node_);
-
-        readBinaryPOD(input, maxM_);
-        readBinaryPOD(input, maxM0_);
-        readBinaryPOD(input, M_);
-        readBinaryPOD(input, mult_);
-        readBinaryPOD(input, ef_construction_);
-
-        data_size_ = s->get_data_size();
-        fstdistfunc_ = s->get_dist_func();
-        dist_func_param_ = s->get_dist_func_param();
-
-        auto pos = input.tellg();
-
-        /// Optional - check if index is ok:
-        input.seekg(cur_element_count_ * size_data_per_element_, input.cur);
-        for (size_t i = 0; i < cur_element_count_; i++) {
-            if (input.tellg() < 0 || input.tellg() >= total_filesize) {
-                throw std::runtime_error("Index seems to be corrupted or unsupported");
-            }
-
-            unsigned int linkListSize;
-            readBinaryPOD(input, linkListSize);
-            if (linkListSize != 0) {
-                input.seekg(linkListSize, input.cur);
-            }
-        }
-
-        // throw exception if it either corrupted or old index
-        if (input.tellg() != total_filesize)
-            throw std::runtime_error("Index seems to be corrupted or unsupported");
-
-        input.clear();
-        /// Optional check end
-
-        input.seekg(pos, input.beg);
-
-        data_level0_memory_->Deserialize(input, cur_element_count_);
-
-        size_links_per_element_ = maxM_ * sizeof(tableint) + sizeof(linklistsizeint);
-
-        size_links_level0_ = maxM0_ * sizeof(tableint) + sizeof(linklistsizeint);
-        std::vector<std::mutex>(max_elements).swap(link_list_locks_);
-        std::vector<std::mutex>(MAX_LABEL_OPERATION_LOCKS).swap(label_op_locks_);
-
-        visited_list_pool_ = allocator_->New<VisitedListPool>(max_elements, allocator_);
-
-        free(linkLists_);
-        linkLists_ = (char**)malloc(sizeof(void*) * max_elements);
-        if (linkLists_ == nullptr)
-            throw std::runtime_error("Not enough memory: loadIndex failed to allocate linklists");
-
-        revSize_ = 1.0 / mult_;
-        for (size_t i = 0; i < cur_element_count_; i++) {
-            label_lookup_[getExternalLabel(i)] = i;
-            unsigned int linkListSize;
-            readBinaryPOD(input, linkListSize);
-            if (linkListSize == 0) {
-                element_levels_[i] = 0;
-                linkLists_[i] = nullptr;
-            } else {
-                element_levels_[i] = linkListSize / size_links_per_element_;
-                linkLists_[i] = (char*)malloc(linkListSize);
-                if (linkLists_[i] == nullptr)
-                    throw std::runtime_error(
-                        "Not enough memory: loadIndex failed to allocate linklist");
-                input.read(linkLists_[i], linkListSize);
-            }
-        }
-
-        for (size_t i = 0; i < cur_element_count_; i++) {
-            if (isMarkedDeleted(i)) {
-                num_deleted_ += 1;
-                if (allow_replace_deleted_)
-                    deleted_elements.insert(i);
-            }
-        }
-
-        input.close();
-
-        return;
->>>>>>> 7217fa32
     }
 
     const float*
