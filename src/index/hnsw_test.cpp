
// Copyright 2024-present the vsag project
//
// Licensed under the Apache License, Version 2.0 (the "License");
// you may not use this file except in compliance with the License.
// You may obtain a copy of the License at
//
//     http://www.apache.org/licenses/LICENSE-2.0
//
// Unless required by applicable law or agreed to in writing, software
// distributed under the License is distributed on an "AS IS" BASIS,
// WITHOUT WARRANTIES OR CONDITIONS OF ANY KIND, either express or implied.
// See the License for the specific language governing permissions and
// limitations under the License.

#include "hnsw.h"

#include <catch2/catch_test_macros.hpp>
#include <memory>
#include <nlohmann/json.hpp>
#include <vector>

#include "../data_type.h"
#include "../logger.h"
#include "fixtures.h"
#include "vsag/bitset.h"
#include "vsag/errors.h"
#include "vsag/options.h"

using namespace vsag;

HnswParameters
parse_hnsw_params(IndexCommonParam index_common_param) {
    auto build_parameter_json = R"(
        {
            "max_degree": 12,
            "ef_construction": 100
        }
    )";
    nlohmann::json parsed_params = nlohmann::json::parse(build_parameter_json);
    return HnswParameters::FromJson(parsed_params, index_common_param);
}

TEST_CASE("build & add", "[ut][hnsw]") {
    logger::set_level(logger::level::debug);
    int64_t dim = 128;
    auto allocator = SafeAllocator::FactoryDefaultAllocator();

    IndexCommonParam commom_param;
    commom_param.dim_ = dim;
    commom_param.data_type_ = DataTypes::DATA_TYPE_FLOAT;
    commom_param.metric_ = MetricType::METRIC_TYPE_L2SQR;
    commom_param.allocator_ = allocator;

    HnswParameters hnsw_obj = parse_hnsw_params(commom_param);
    hnsw_obj.max_degree = 12;
    hnsw_obj.ef_construction = 100;
    auto index = std::make_shared<HNSW>(hnsw_obj, commom_param);

    std::vector<int64_t> ids(1);
    int64_t incorrect_dim = 63;
    std::vector<float> vectors(incorrect_dim);

    auto dataset = Dataset::Make();
    dataset->Dim(incorrect_dim)
        ->NumElements(1)
        ->Ids(ids.data())
        ->Float32Vectors(vectors.data())
        ->Owner(false);

    SECTION("build with incorrect dim") {
        auto result = index->Build(dataset);
        REQUIRE_FALSE(result.has_value());
        REQUIRE(result.error().type == ErrorType::INVALID_ARGUMENT);
    }

    SECTION("add with incorrect dim") {
        auto result = index->Add(dataset);
        REQUIRE_FALSE(result.has_value());
        REQUIRE(result.error().type == ErrorType::INVALID_ARGUMENT);
    }
}

TEST_CASE("build with allocator", "[ut][hnsw]") {
    logger::set_level(logger::level::debug);

    int64_t dim = 128;
    IndexCommonParam commom_param;
    auto allocator = SafeAllocator::FactoryDefaultAllocator();

    commom_param.dim_ = dim;
    commom_param.data_type_ = DataTypes::DATA_TYPE_FLOAT;
    commom_param.metric_ = MetricType::METRIC_TYPE_L2SQR;
    commom_param.allocator_ = allocator;

    HnswParameters hnsw_obj = parse_hnsw_params(commom_param);
    hnsw_obj.max_degree = 12;
    hnsw_obj.ef_construction = 100;
<<<<<<< HEAD
    auto index = std::make_shared<vsag::HNSW>(hnsw_obj, commom_param);
    index->InitMemorySpace();
=======
    auto index = std::make_shared<HNSW>(hnsw_obj, commom_param);
>>>>>>> 2b3510c9

    const int64_t num_elements = 10;
    auto [ids, vectors] = fixtures::generate_ids_and_vectors(num_elements, dim);

    auto dataset = Dataset::Make();
    dataset->Dim(dim)
        ->NumElements(1)
        ->Ids(ids.data())
        ->Float32Vectors(vectors.data())
        ->Owner(false);
    auto result = index->Build(dataset);
    REQUIRE(result.has_value());
}

TEST_CASE("knn_search", "[ut][hnsw]") {
    logger::set_level(logger::level::debug);

    int64_t dim = 128;
    IndexCommonParam commom_param;
    commom_param.dim_ = dim;
    commom_param.data_type_ = DataTypes::DATA_TYPE_FLOAT;
    commom_param.metric_ = MetricType::METRIC_TYPE_L2SQR;
    commom_param.allocator_ = SafeAllocator::FactoryDefaultAllocator();

    HnswParameters hnsw_obj = parse_hnsw_params(commom_param);
    hnsw_obj.max_degree = 12;
    hnsw_obj.ef_construction = 100;
<<<<<<< HEAD
    auto index = std::make_shared<vsag::HNSW>(hnsw_obj, commom_param);
    index->InitMemorySpace();
=======
    auto index = std::make_shared<HNSW>(hnsw_obj, commom_param);
>>>>>>> 2b3510c9

    const int64_t num_elements = 10;
    auto [ids, vectors] = fixtures::generate_ids_and_vectors(num_elements, dim);

    auto dataset = Dataset::Make();
    dataset->Dim(dim)
        ->NumElements(1)
        ->Ids(ids.data())
        ->Float32Vectors(vectors.data())
        ->Owner(false);
    auto build_result = index->Build(dataset);
    REQUIRE(build_result.has_value());

    auto query = Dataset::Make();
    query->NumElements(1)->Dim(dim)->Float32Vectors(vectors.data())->Owner(false);
    int64_t k = 10;
    JsonType params{
        {"hnsw", {{"ef_search", 100}}},
    };

    SECTION("invalid parameters k is 0") {
        auto result = index->KnnSearch(query, 0, params.dump());
        REQUIRE_FALSE(result.has_value());
        REQUIRE(result.error().type == ErrorType::INVALID_ARGUMENT);
    }

    SECTION("invalid parameters k less than 0") {
        auto result = index->KnnSearch(query, -1, params.dump());
        REQUIRE_FALSE(result.has_value());
        REQUIRE(result.error().type == ErrorType::INVALID_ARGUMENT);
    }

    SECTION("invalid parameters hnsw not found") {
        JsonType invalid_params{};
        auto result = index->KnnSearch(query, k, invalid_params.dump());
        REQUIRE_FALSE(result.has_value());
        REQUIRE(result.error().type == ErrorType::INVALID_ARGUMENT);
    }

    SECTION("invalid parameters ef_search not found") {
        JsonType invalid_params{
            {"hnsw", {}},
        };
        auto result = index->KnnSearch(query, k, invalid_params.dump());
        REQUIRE_FALSE(result.has_value());
        REQUIRE(result.error().type == ErrorType::INVALID_ARGUMENT);
    }

    SECTION("query length is not 1") {
        auto query2 = Dataset::Make();
        query2->NumElements(2)->Dim(dim)->Float32Vectors(vectors.data())->Owner(false);
        auto result = index->KnnSearch(query2, k, params.dump());
        REQUIRE_FALSE(result.has_value());
        REQUIRE(result.error().type == ErrorType::INVALID_ARGUMENT);
    }

    SECTION("dimension not equal") {
        auto query2 = Dataset::Make();
        query2->NumElements(1)->Dim(dim - 1)->Float32Vectors(vectors.data())->Owner(false);
        auto result = index->KnnSearch(query2, k, params.dump());
        REQUIRE_FALSE(result.has_value());
        REQUIRE(result.error().type == ErrorType::INVALID_ARGUMENT);
    }
}

TEST_CASE("range_search", "[ut][hnsw]") {
    logger::set_level(logger::level::debug);

    int64_t dim = 128;
    IndexCommonParam commom_param;
    commom_param.dim_ = dim;
    commom_param.data_type_ = DataTypes::DATA_TYPE_FLOAT;
    commom_param.metric_ = MetricType::METRIC_TYPE_L2SQR;
    commom_param.allocator_ = SafeAllocator::FactoryDefaultAllocator();

    HnswParameters hnsw_obj = parse_hnsw_params(commom_param);
    hnsw_obj.max_degree = 12;
    hnsw_obj.ef_construction = 100;
<<<<<<< HEAD
    auto index = std::make_shared<vsag::HNSW>(hnsw_obj, commom_param);
    index->InitMemorySpace();
=======
    auto index = std::make_shared<HNSW>(hnsw_obj, commom_param);
>>>>>>> 2b3510c9

    const int64_t num_elements = 10;
    auto [ids, vectors] = fixtures::generate_ids_and_vectors(num_elements, dim);

    auto dataset = Dataset::Make();
    dataset->Dim(dim)
        ->NumElements(num_elements)
        ->Ids(ids.data())
        ->Float32Vectors(vectors.data())
        ->Owner(false);
    auto build_result = index->Build(dataset);
    REQUIRE(build_result.has_value());

    auto query = Dataset::Make();
    query->NumElements(1)->Dim(dim)->Float32Vectors(vectors.data())->Owner(false);
    float radius = 9.9f;
    JsonType params{
        {"hnsw", {{"ef_search", 100}}},
    };

    SECTION("successful case with smaller range_search_limit") {
        int64_t range_search_limit = num_elements - 1;
        auto result = index->RangeSearch(query, 100, params.dump(), range_search_limit);
        REQUIRE(result.has_value());
        REQUIRE((*result)->GetDim() == range_search_limit);
    }

    SECTION("successful case with larger range_search_limit") {
        int64_t range_search_limit = num_elements + 1;
        auto result = index->RangeSearch(query, 100, params.dump(), range_search_limit);
        REQUIRE(result.has_value());
        REQUIRE((*result)->GetDim() == num_elements);
    }

    SECTION("invalid parameter range_search_limit less than 0") {
        int64_t range_search_limit = -1;
        auto result = index->RangeSearch(query, 1000, params.dump(), range_search_limit);
        REQUIRE(result.has_value());
        REQUIRE((*result)->GetDim() == num_elements);
    }

    SECTION("invalid parameter range_search_limit equals to 0") {
        int64_t range_search_limit = 0;
        auto result = index->RangeSearch(query, 1000, params.dump(), range_search_limit);
        REQUIRE_FALSE(result.has_value());
        REQUIRE(result.error().type == ErrorType::INVALID_ARGUMENT);
    }

    SECTION("invalid parameter radius equals to 0") {
        auto result = index->RangeSearch(query, 0, params.dump());
        REQUIRE(result.has_value());
    }

    SECTION("invalid parameter radius less than 0") {
        auto result = index->RangeSearch(query, -1, params.dump());
        REQUIRE_FALSE(result.has_value());
        REQUIRE(result.error().type == ErrorType::INVALID_ARGUMENT);
    }

    SECTION("invalid parameters hnsw not found") {
        JsonType invalid_params{};
        auto result = index->RangeSearch(query, radius, invalid_params.dump());
        REQUIRE_FALSE(result.has_value());
        REQUIRE(result.error().type == ErrorType::INVALID_ARGUMENT);
    }

    SECTION("invalid parameters ef_search not found") {
        JsonType invalid_params{
            {"hnsw", {}},
        };
        auto result = index->RangeSearch(query, radius, invalid_params.dump());
        REQUIRE_FALSE(result.has_value());
        REQUIRE(result.error().type == ErrorType::INVALID_ARGUMENT);
    }

    SECTION("query length is not 1") {
        auto query2 = Dataset::Make();
        query2->NumElements(2)->Dim(dim)->Float32Vectors(vectors.data())->Owner(false);
        auto result = index->RangeSearch(query2, radius, params.dump());
        REQUIRE_FALSE(result.has_value());
        REQUIRE(result.error().type == ErrorType::INVALID_ARGUMENT);
    }
}

TEST_CASE("serialize empty index", "[ut][hnsw]") {
    logger::set_level(logger::level::debug);

    int64_t dim = 128;
    IndexCommonParam commom_param;
    commom_param.dim_ = dim;
    commom_param.data_type_ = DataTypes::DATA_TYPE_FLOAT;
    commom_param.metric_ = MetricType::METRIC_TYPE_L2SQR;
    commom_param.allocator_ = SafeAllocator::FactoryDefaultAllocator();

    HnswParameters hnsw_obj = parse_hnsw_params(commom_param);
    hnsw_obj.max_degree = 12;
    hnsw_obj.ef_construction = 100;
<<<<<<< HEAD
    auto index = std::make_shared<vsag::HNSW>(hnsw_obj, commom_param);
    index->InitMemorySpace();
=======
    auto index = std::make_shared<HNSW>(hnsw_obj, commom_param);
>>>>>>> 2b3510c9

    SECTION("serialize to binaryset") {
        auto result = index->Serialize();
        REQUIRE(result.has_value());
        REQUIRE(result.value().Contains(BLANK_INDEX));
    }

    SECTION("serialize to fstream") {
        fixtures::TempDir dir("hnsw_test_serialize_empty_index");
        std::fstream out_stream(dir.path + "empty_index.bin", std::ios::out | std::ios::binary);
        auto result = index->Serialize(out_stream);
        REQUIRE_FALSE(result.has_value());
        REQUIRE(result.error().type == ErrorType::INDEX_EMPTY);
    }
}

TEST_CASE("deserialize on not empty index", "[ut][hnsw]") {
    logger::set_level(logger::level::debug);

    int64_t dim = 128;
    IndexCommonParam commom_param;
    commom_param.dim_ = dim;
    commom_param.data_type_ = DataTypes::DATA_TYPE_FLOAT;
    commom_param.metric_ = MetricType::METRIC_TYPE_L2SQR;
    commom_param.allocator_ = SafeAllocator::FactoryDefaultAllocator();

    HnswParameters hnsw_obj = parse_hnsw_params(commom_param);
    hnsw_obj.max_degree = 12;
    hnsw_obj.ef_construction = 100;
    hnsw_obj.use_conjugate_graph = true;
<<<<<<< HEAD
    auto index = std::make_shared<vsag::HNSW>(hnsw_obj, commom_param);
    index->InitMemorySpace();
=======
    auto index = std::make_shared<HNSW>(hnsw_obj, commom_param);
>>>>>>> 2b3510c9

    const int64_t num_elements = 10;
    auto [ids, vectors] = fixtures::generate_ids_and_vectors(num_elements, dim);

    auto dataset = Dataset::Make();
    dataset->Dim(dim)
        ->NumElements(1)
        ->Ids(ids.data())
        ->Float32Vectors(vectors.data())
        ->Owner(false);
    auto result = index->Build(dataset);
    REQUIRE(result.has_value());

    SECTION("serialize to binaryset") {
        auto binary_set = index->Serialize();
        REQUIRE(binary_set.has_value());

        auto voidresult = index->Deserialize(binary_set.value());
        REQUIRE_FALSE(voidresult.has_value());
<<<<<<< HEAD
        REQUIRE(voidresult.error().type == vsag::ErrorType::INDEX_NOT_EMPTY);
        auto another_index = std::make_shared<vsag::HNSW>(hnsw_obj, commom_param);
        another_index->InitMemorySpace();
=======
        REQUIRE(voidresult.error().type == ErrorType::INDEX_NOT_EMPTY);
        auto another_index = std::make_shared<HNSW>(hnsw_obj, commom_param);
>>>>>>> 2b3510c9
        auto deserialize_result = another_index->Deserialize(binary_set.value());
        REQUIRE(deserialize_result.has_value());
    }

    SECTION("serialize to fstream") {
        fixtures::TempDir dir("hnsw_test_deserialize_on_not_empty_index");
        std::fstream out_stream(dir.path + "index.bin", std::ios::out | std::ios::binary);
        auto serialize_result = index->Serialize(out_stream);
        REQUIRE(serialize_result.has_value());
        out_stream.close();

        std::fstream in_stream(dir.path + "index.bin", std::ios::in | std::ios::binary);
        auto voidresult = index->Deserialize(in_stream);
        REQUIRE_FALSE(voidresult.has_value());
        REQUIRE(voidresult.error().type == ErrorType::INDEX_NOT_EMPTY);
        in_stream.close();
    }
}

TEST_CASE("static hnsw", "[ut][hnsw]") {
    logger::set_level(logger::level::debug);

    int64_t dim = 128;
    IndexCommonParam commom_param;
    commom_param.dim_ = dim;
    commom_param.data_type_ = DataTypes::DATA_TYPE_FLOAT;
    commom_param.metric_ = MetricType::METRIC_TYPE_L2SQR;
    commom_param.allocator_ = SafeAllocator::FactoryDefaultAllocator();

    HnswParameters hnsw_obj = parse_hnsw_params(commom_param);
    hnsw_obj.max_degree = 12;
    hnsw_obj.ef_construction = 100;
    hnsw_obj.use_static = true;
<<<<<<< HEAD
    auto index = std::make_shared<vsag::HNSW>(hnsw_obj, commom_param);
    index->InitMemorySpace();
=======
    auto index = std::make_shared<HNSW>(hnsw_obj, commom_param);
>>>>>>> 2b3510c9

    const int64_t num_elements = 10;
    auto [ids, vectors] = fixtures::generate_ids_and_vectors(num_elements, dim);

    auto dataset = Dataset::Make();
    dataset->Dim(dim)
        ->NumElements(9)
        ->Ids(ids.data())
        ->Float32Vectors(vectors.data())
        ->Owner(false);
    auto result = index->Build(dataset);
    REQUIRE(result.has_value());

    auto one_vector = Dataset::Make();
    one_vector->Dim(dim)
        ->NumElements(1)
        ->Ids(ids.data() + 9)
        ->Float32Vectors(vectors.data() + 9 * dim)
        ->Owner(false);
    result = index->Add(one_vector);
    REQUIRE_FALSE(result.has_value());
    REQUIRE(result.error().type == ErrorType::UNSUPPORTED_INDEX_OPERATION);

    JsonType params{
        {"hnsw", {{"ef_search", 100}}},
    };

    auto knn_result = index->KnnSearch(one_vector, 1, params.dump());
    REQUIRE(knn_result.has_value());

    auto range_result = index->RangeSearch(one_vector, 1, params.dump());
    REQUIRE_FALSE(range_result.has_value());
    REQUIRE(range_result.error().type == ErrorType::UNSUPPORTED_INDEX_OPERATION);

    SECTION("incorrect dim") {
        IndexCommonParam incorrect_commom_param;
        incorrect_commom_param.dim_ = 127;
        incorrect_commom_param.data_type_ = DataTypes::DATA_TYPE_FLOAT;
        incorrect_commom_param.metric_ = MetricType::METRIC_TYPE_L2SQR;
        HnswParameters incorrect_hnsw_obj = parse_hnsw_params(incorrect_commom_param);
        incorrect_hnsw_obj.use_static = true;
        incorrect_hnsw_obj.max_degree = 12;
        incorrect_hnsw_obj.ef_construction = 100;
        REQUIRE_THROWS(std::make_shared<HNSW>(incorrect_hnsw_obj, incorrect_commom_param));
    }

    auto remove_result = index->Remove(ids[0]);
    REQUIRE_FALSE(remove_result.has_value());
    REQUIRE(remove_result.error().type == ErrorType::UNSUPPORTED_INDEX_OPERATION);
}

TEST_CASE("hnsw add vector with duplicated id", "[ut][hnsw]") {
    logger::set_level(logger::level::debug);
    int64_t dim = 128;

    IndexCommonParam commom_param;
    commom_param.dim_ = dim;
    commom_param.data_type_ = DataTypes::DATA_TYPE_FLOAT;
    commom_param.metric_ = MetricType::METRIC_TYPE_L2SQR;
    commom_param.allocator_ = SafeAllocator::FactoryDefaultAllocator();

    HnswParameters hnsw_obj = parse_hnsw_params(commom_param);
    hnsw_obj.max_degree = 12;
    hnsw_obj.ef_construction = 100;
<<<<<<< HEAD
    auto index = std::make_shared<vsag::HNSW>(hnsw_obj, commom_param);
    index->InitMemorySpace();
=======
    auto index = std::make_shared<HNSW>(hnsw_obj, commom_param);
>>>>>>> 2b3510c9

    std::vector<int64_t> ids{1};
    std::vector<float> vectors(dim);

    auto first_time = Dataset::Make();
    first_time->Dim(dim)
        ->NumElements(1)
        ->Ids(ids.data())
        ->Float32Vectors(vectors.data())
        ->Owner(false);
    auto result = index->Add(first_time);
    REQUIRE(result.has_value());
    // expect failed id list emtpy
    REQUIRE(result.value().empty());

    auto second_time = Dataset::Make();
    second_time->Dim(dim)
        ->NumElements(1)
        ->Ids(ids.data())
        ->Float32Vectors(vectors.data())
        ->Owner(false);
    auto result2 = index->Add(second_time);
    REQUIRE(result2.has_value());
    // expected failed id list == {1}
    REQUIRE(result2.value().size() == 1);
    REQUIRE(result2.value()[0] == ids[0]);
}

TEST_CASE("build with reversed edges", "[ut][hnsw]") {
    logger::set_level(logger::level::debug);
    int64_t dim = 128;
    IndexCommonParam commom_param;
    commom_param.dim_ = dim;
    commom_param.data_type_ = DataTypes::DATA_TYPE_FLOAT;
    commom_param.metric_ = MetricType::METRIC_TYPE_L2SQR;
    commom_param.allocator_ = SafeAllocator::FactoryDefaultAllocator();

    HnswParameters hnsw_obj = parse_hnsw_params(commom_param);
    hnsw_obj.max_degree = 12;
    hnsw_obj.ef_construction = 100;
    hnsw_obj.use_reversed_edges = true;
<<<<<<< HEAD
    auto index = std::make_shared<vsag::HNSW>(hnsw_obj, commom_param);
    index->InitMemorySpace();
=======
    auto index = std::make_shared<HNSW>(hnsw_obj, commom_param);
>>>>>>> 2b3510c9

    const int64_t num_elements = 1000;
    auto [ids, vectors] = fixtures::generate_ids_and_vectors(num_elements, dim);

    auto dataset = Dataset::Make();
    dataset->Dim(dim)
        ->NumElements(num_elements)
        ->Ids(ids.data())
        ->Float32Vectors(vectors.data())
        ->Owner(false);

    auto result = index->Build(dataset);
    REQUIRE(result.has_value());

    REQUIRE(index->CheckGraphIntegrity());

    {
        fixtures::TempDir dir("test_index_serialize_via_stream");

        // serialize to file stream
        std::fstream out_file(dir.path + "index.bin", std::ios::out | std::ios::binary);
        REQUIRE(index->Serialize(out_file).has_value());
        out_file.close();

        // deserialize from file stream
        std::fstream in_file(dir.path + "index.bin", std::ios::in | std::ios::binary);
        in_file.seekg(0, std::ios::end);
        int64_t length = in_file.tellg();
        in_file.seekg(0, std::ios::beg);
<<<<<<< HEAD
        auto new_index = std::make_shared<vsag::HNSW>(hnsw_obj, commom_param);
        new_index->InitMemorySpace();
=======
        auto new_index = std::make_shared<HNSW>(hnsw_obj, commom_param);
>>>>>>> 2b3510c9
        REQUIRE(new_index->Deserialize(in_file).has_value());
        REQUIRE(new_index->CheckGraphIntegrity());
    }

    // Serialize(multi-file)
    {
        fixtures::TempDir dir("test_index_serialize_via_stream");

        if (auto bs = index->Serialize(); bs.has_value()) {
            auto keys = bs->GetKeys();
            for (auto key : keys) {
                Binary b = bs->Get(key);
                std::ofstream file(dir.path + "hnsw.index." + key, std::ios::binary);
                file.write((const char*)b.data.get(), b.size);
                file.close();
            }
            std::ofstream metafile(dir.path + "hnsw.index._meta", std::ios::out);
            for (auto key : keys) {
                metafile << key << std::endl;
            }
            metafile.close();
        } else if (bs.error().type == ErrorType::NO_ENOUGH_MEMORY) {
            std::cerr << "no enough memory to serialize index" << std::endl;
        }

        std::ifstream metafile(dir.path + "hnsw.index._meta", std::ios::in);
        std::vector<std::string> keys;
        std::string line;
        while (std::getline(metafile, line)) {
            keys.push_back(line);
        }
        metafile.close();

        BinarySet bs;
        for (auto key : keys) {
            std::ifstream file(dir.path + "hnsw.index." + key, std::ios::in);
            file.seekg(0, std::ios::end);
            Binary b;
            b.size = file.tellg();
            b.data.reset(new int8_t[b.size]);
            file.seekg(0, std::ios::beg);
            file.read((char*)b.data.get(), b.size);
            bs.Set(key, b);
        }

<<<<<<< HEAD
        auto new_index = std::make_shared<vsag::HNSW>(hnsw_obj, commom_param);
        new_index->InitMemorySpace();
=======
        auto new_index = std::make_shared<HNSW>(hnsw_obj, commom_param);
>>>>>>> 2b3510c9
        REQUIRE(new_index->Deserialize(bs).has_value());
        REQUIRE(new_index->CheckGraphIntegrity());
    }
}

TEST_CASE("feedback with invalid argument", "[ut][hnsw]") {
    Options::Instance().logger()->SetLevel(Logger::Level::kDEBUG);
    // parameters
    int64_t num_vectors = 1000;
    int64_t k = 10;
    int64_t dim = 128;
    IndexCommonParam commom_param;
    commom_param.dim_ = dim;
    commom_param.data_type_ = DataTypes::DATA_TYPE_FLOAT;
    commom_param.metric_ = MetricType::METRIC_TYPE_L2SQR;
    commom_param.allocator_ = SafeAllocator::FactoryDefaultAllocator();

    HnswParameters hnsw_obj = parse_hnsw_params(commom_param);
    hnsw_obj.max_degree = 16;
    hnsw_obj.ef_construction = 200;
    hnsw_obj.use_conjugate_graph = true;
<<<<<<< HEAD
    auto index = std::make_shared<vsag::HNSW>(hnsw_obj, commom_param);
    index->InitMemorySpace();
=======
    auto index = std::make_shared<HNSW>(hnsw_obj, commom_param);
>>>>>>> 2b3510c9

    JsonType search_parameters{
        {"hnsw", {{"ef_search", 200}}},
    };

    auto [ids, vectors] = fixtures::generate_ids_and_vectors(num_vectors, dim);
    auto query = Dataset::Make();
    query->NumElements(1)->Dim(dim)->Float32Vectors(vectors.data())->Owner(false);

    SECTION("index feedback with k = 0") {
        REQUIRE(index->Feedback(query, 0, search_parameters.dump(), -1).error().type ==
                ErrorType::INVALID_ARGUMENT);
        REQUIRE(index->Feedback(query, 0, search_parameters.dump()).error().type ==
                ErrorType::INVALID_ARGUMENT);
    }

    SECTION("index feedback with invalid global optimum tag id") {
        auto feedback_result = index->Feedback(query, k, search_parameters.dump(), -1000);
        REQUIRE(feedback_result.error().type == ErrorType::INVALID_ARGUMENT);
    }
}

TEST_CASE("redundant feedback and empty enhancement", "[ut][hnsw]") {
    Options::Instance().logger()->SetLevel(Logger::Level::kDEBUG);

    // parameters
    int64_t num_base = 10;
    int64_t num_query = 1;
    int64_t k = 10;
    int64_t dim = 128;

    IndexCommonParam commom_param;
    commom_param.dim_ = 128;
    commom_param.data_type_ = DataTypes::DATA_TYPE_FLOAT;
    commom_param.metric_ = MetricType::METRIC_TYPE_L2SQR;
    commom_param.allocator_ = SafeAllocator::FactoryDefaultAllocator();

    HnswParameters hnsw_obj = parse_hnsw_params(commom_param);
    hnsw_obj.max_degree = 16;
    hnsw_obj.ef_construction = 200;
    hnsw_obj.use_conjugate_graph = true;
<<<<<<< HEAD
    auto index = std::make_shared<vsag::HNSW>(hnsw_obj, commom_param);
    index->InitMemorySpace();
=======
    auto index = std::make_shared<HNSW>(hnsw_obj, commom_param);
>>>>>>> 2b3510c9

    auto [base_ids, base_vectors] = fixtures::generate_ids_and_vectors(num_base, dim);
    auto base = Dataset::Make();
    base->NumElements(num_base)
        ->Dim(dim)
        ->Ids(base_ids.data())
        ->Float32Vectors(base_vectors.data())
        ->Owner(false);
    // build index
    auto buildindex = index->Build(base);
    REQUIRE(buildindex.has_value());

    JsonType search_parameters{
        {"hnsw", {{"ef_search", 200}, {"use_conjugate_graph", true}}},
    };

    auto [ids, vectors] = fixtures::generate_ids_and_vectors(num_query, dim);
    auto query = Dataset::Make();
    query->NumElements(1)->Dim(dim)->Float32Vectors(vectors.data())->Owner(false);

    auto search_result = index->KnnSearch(query, k, search_parameters.dump());
    REQUIRE(search_result.has_value());

    SECTION("index redundant feedback") {
        auto feedback_result =
            index->Feedback(query, k, search_parameters.dump(), search_result.value()->GetIds()[0]);
        REQUIRE(*feedback_result == k - 1);

        auto redundant_feedback_result =
            index->Feedback(query, k, search_parameters.dump(), search_result.value()->GetIds()[0]);
        REQUIRE(*redundant_feedback_result == 0);
    }

    SECTION("index search with empty enhancement") {
        auto enhanced_search_result = index->KnnSearch(query, k, search_parameters.dump());
        REQUIRE(enhanced_search_result.has_value());
        for (int i = 0; i < search_result.value()->GetNumElements(); i++) {
            REQUIRE(search_result.value()->GetIds()[i] ==
                    enhanced_search_result.value()->GetIds()[i]);
        }
    }
}

TEST_CASE("feedback and pretrain without use conjugate graph", "[ut][hnsw]") {
    Options::Instance().logger()->SetLevel(Logger::Level::kDEBUG);

    // parameters
    int64_t num_base = 10;
    int64_t num_query = 1;
    int64_t k = 10;
    int64_t dim = 128;

    IndexCommonParam commom_param;
    commom_param.dim_ = dim;
    commom_param.data_type_ = DataTypes::DATA_TYPE_FLOAT;
    commom_param.metric_ = MetricType::METRIC_TYPE_L2SQR;
    commom_param.allocator_ = SafeAllocator::FactoryDefaultAllocator();

    HnswParameters hnsw_obj = parse_hnsw_params(commom_param);
    hnsw_obj.max_degree = 16;
    hnsw_obj.ef_construction = 200;
<<<<<<< HEAD
    auto index = std::make_shared<vsag::HNSW>(hnsw_obj, commom_param);
    index->InitMemorySpace();
=======
    auto index = std::make_shared<HNSW>(hnsw_obj, commom_param);
>>>>>>> 2b3510c9
    auto [base_ids, base_vectors] = fixtures::generate_ids_and_vectors(num_base, dim);
    auto base = Dataset::Make();
    base->NumElements(num_base)
        ->Dim(dim)
        ->Ids(base_ids.data())
        ->Float32Vectors(base_vectors.data())
        ->Owner(false);
    // build index
    auto buildindex = index->Build(base);
    REQUIRE(buildindex.has_value());

    JsonType search_parameters{
        {"hnsw", {{"ef_search", 200}}},
    };

    auto [ids, vectors] = fixtures::generate_ids_and_vectors(num_query, dim);
    auto query = Dataset::Make();
    query->NumElements(1)->Dim(dim)->Float32Vectors(vectors.data())->Owner(false);

    auto feedback_result = index->Feedback(query, k, search_parameters.dump());
    REQUIRE(feedback_result.error().type == ErrorType::UNSUPPORTED_INDEX_OPERATION);

    std::vector<int64_t> base_tag_ids;
    base_tag_ids.push_back(10000);
    auto pretrain_result = index->Pretrain(base_tag_ids, 10, search_parameters.dump());
    REQUIRE(pretrain_result.error().type == ErrorType::UNSUPPORTED_INDEX_OPERATION);
}

TEST_CASE("feedback and pretrain on empty index", "[ut][hnsw]") {
    Options::Instance().logger()->SetLevel(Logger::Level::kDEBUG);

    // parameters
    int64_t dim = 128;
    int64_t num_base = 0;
    int64_t num_query = 1;
    int64_t k = 100;

    IndexCommonParam commom_param;
    commom_param.dim_ = dim;
    commom_param.data_type_ = DataTypes::DATA_TYPE_FLOAT;
    commom_param.metric_ = MetricType::METRIC_TYPE_L2SQR;
    commom_param.allocator_ = SafeAllocator::FactoryDefaultAllocator();

    HnswParameters hnsw_obj = parse_hnsw_params(commom_param);
    hnsw_obj.max_degree = 16;
    hnsw_obj.ef_construction = 200;
    hnsw_obj.use_conjugate_graph = true;
<<<<<<< HEAD
    auto index = std::make_shared<vsag::HNSW>(hnsw_obj, commom_param);
    index->InitMemorySpace();
=======
    auto index = std::make_shared<HNSW>(hnsw_obj, commom_param);
>>>>>>> 2b3510c9

    auto [base_ids, base_vectors] = fixtures::generate_ids_and_vectors(num_base, dim);
    auto base = Dataset::Make();
    base->NumElements(num_base)
        ->Dim(dim)
        ->Ids(base_ids.data())
        ->Float32Vectors(base_vectors.data())
        ->Owner(false);
    // build index
    auto buildindex = index->Build(base);
    REQUIRE(buildindex.has_value());

    JsonType search_parameters{
        {"hnsw", {{"ef_search", 200}}},
    };

    auto [ids, vectors] = fixtures::generate_ids_and_vectors(num_query, dim);
    auto query = Dataset::Make();
    query->NumElements(1)->Dim(dim)->Float32Vectors(vectors.data())->Owner(false);

    auto feedback_result = index->Feedback(query, k, search_parameters.dump());
    REQUIRE(*feedback_result == 0);

    std::vector<int64_t> base_tag_ids;
    base_tag_ids.push_back(10000);
    auto pretrain_result = index->Pretrain(base_tag_ids, k, search_parameters.dump());
    REQUIRE(*pretrain_result == 0);
}

TEST_CASE("invalid pretrain", "[ut][hnsw]") {
    Options::Instance().logger()->SetLevel(Logger::Level::kDEBUG);

    // parameters
    int64_t num_base = 10;
    int64_t num_query = 1;
    int64_t k = 100;
    int64_t dim = 128;

    IndexCommonParam commom_param;
    commom_param.dim_ = dim;
    commom_param.data_type_ = DataTypes::DATA_TYPE_FLOAT;
    commom_param.metric_ = MetricType::METRIC_TYPE_L2SQR;
    commom_param.allocator_ = SafeAllocator::FactoryDefaultAllocator();

    HnswParameters hnsw_obj = parse_hnsw_params(commom_param);
    hnsw_obj.max_degree = 16;
    hnsw_obj.ef_construction = 200;
    hnsw_obj.use_conjugate_graph = true;
<<<<<<< HEAD
    auto index = std::make_shared<vsag::HNSW>(hnsw_obj, commom_param);
    index->InitMemorySpace();
=======
    auto index = std::make_shared<HNSW>(hnsw_obj, commom_param);
>>>>>>> 2b3510c9

    auto [base_ids, base_vectors] = fixtures::generate_ids_and_vectors(num_base, dim);
    auto base = Dataset::Make();
    base->NumElements(num_base)
        ->Dim(dim)
        ->Ids(base_ids.data())
        ->Float32Vectors(base_vectors.data())
        ->Owner(false);
    // build index
    auto buildindex = index->Build(base);
    REQUIRE(buildindex.has_value());

    JsonType search_parameters{
        {"hnsw", {{"ef_search", 200}}},
    };

    SECTION("invalid base tag id") {
        std::vector<int64_t> base_tag_ids;
        base_tag_ids.push_back(10000);
        auto pretrain_result = index->Pretrain(base_tag_ids, 10, search_parameters.dump());
        REQUIRE(pretrain_result.error().type == ErrorType::INVALID_ARGUMENT);
    }

    SECTION("invalid k") {
        std::vector<int64_t> base_tag_ids;
        base_tag_ids.push_back(0);
        auto pretrain_result = index->Pretrain(base_tag_ids, 0, search_parameters.dump());
        REQUIRE(pretrain_result.error().type == ErrorType::INVALID_ARGUMENT);
    }

    SECTION("invalid search parameter") {
        JsonType invalid_search_parameters{
            {"hnsw", {{"ef_search", -1}}},
        };
        std::vector<int64_t> base_tag_ids;
        base_tag_ids.push_back(0);
        auto pretrain_result = index->Pretrain(base_tag_ids, 10, invalid_search_parameters.dump());
        REQUIRE(pretrain_result.error().type == ErrorType::INVALID_ARGUMENT);
    }
}

TEST_CASE("get distance by label", "[ut][hnsw]") {
    Options::Instance().logger()->SetLevel(Logger::Level::kDEBUG);

    // parameters
    int dim = 128;
    int64_t num_base = 1;

    // data
    auto [base_ids, base_vectors] = fixtures::generate_ids_and_vectors(num_base, dim);

    // hnsw index
    hnswlib::L2Space space(dim);

    SECTION("hnsw test") {
        DefaultAllocator allocator;
        auto* alg_hnsw = new hnswlib::HierarchicalNSW(&space, 100, &allocator);
        alg_hnsw->init_memory_space();
        alg_hnsw->addPoint(base_vectors.data(), 0);
        fixtures::dist_t distance = alg_hnsw->getDistanceByLabel(0, base_vectors.data());
        REQUIRE(distance == 0);
        REQUIRE_THROWS(alg_hnsw->getDistanceByLabel(-1, base_vectors.data()));
        delete alg_hnsw;
    }

    SECTION("static hnsw test") {
        DefaultAllocator allocator;
        auto* alg_hnsw_static = new hnswlib::StaticHierarchicalNSW(&space, 100, &allocator);
        alg_hnsw_static->init_memory_space();
        alg_hnsw_static->addPoint(base_vectors.data(), 0);
        fixtures::dist_t distance = alg_hnsw_static->getDistanceByLabel(0, base_vectors.data());
        REQUIRE(distance == 0);
        REQUIRE_THROWS(alg_hnsw_static->getDistanceByLabel(-1, base_vectors.data()));
        delete alg_hnsw_static;
    }
}

TEST_CASE("get data by label", "[ut][hnsw]") {
    Options::Instance().logger()->SetLevel(Logger::Level::kDEBUG);

    // parameters
    int dim = 128;
    int64_t num_base = 1;

    // data
    auto [base_ids, base_vectors] = fixtures::generate_ids_and_vectors(num_base, dim);

    // hnsw index
    hnswlib::L2Space space(dim);

    SECTION("hnsw test") {
        DefaultAllocator allocator;
        auto* alg_hnsw = new hnswlib::HierarchicalNSW(&space, 100, &allocator);
        alg_hnsw->init_memory_space();
        alg_hnsw->addPoint(base_vectors.data(), 0);
        fixtures::dist_t distance = alg_hnsw->getDistanceByLabel(0, alg_hnsw->getDataByLabel(0));
        REQUIRE(distance == 0);
        REQUIRE_THROWS(alg_hnsw->getDistanceByLabel(-1, base_vectors.data()));
        delete alg_hnsw;
    }

    SECTION("static hnsw test") {
        DefaultAllocator allocator;
        auto* alg_hnsw_static = new hnswlib::StaticHierarchicalNSW(&space, 100, &allocator);
        alg_hnsw_static->init_memory_space();
        alg_hnsw_static->addPoint(base_vectors.data(), 0);
        fixtures::dist_t distance =
            alg_hnsw_static->getDistanceByLabel(0, alg_hnsw_static->getDataByLabel(0));
        REQUIRE(distance == 0);
        REQUIRE_THROWS(alg_hnsw_static->getDistanceByLabel(-1, base_vectors.data()));
        delete alg_hnsw_static;
    }
}<|MERGE_RESOLUTION|>--- conflicted
+++ resolved
@@ -96,12 +96,8 @@
     HnswParameters hnsw_obj = parse_hnsw_params(commom_param);
     hnsw_obj.max_degree = 12;
     hnsw_obj.ef_construction = 100;
-<<<<<<< HEAD
-    auto index = std::make_shared<vsag::HNSW>(hnsw_obj, commom_param);
-    index->InitMemorySpace();
-=======
-    auto index = std::make_shared<HNSW>(hnsw_obj, commom_param);
->>>>>>> 2b3510c9
+    auto index = std::make_shared<HNSW>(hnsw_obj, commom_param);
+    index->InitMemorySpace();
 
     const int64_t num_elements = 10;
     auto [ids, vectors] = fixtures::generate_ids_and_vectors(num_elements, dim);
@@ -129,12 +125,8 @@
     HnswParameters hnsw_obj = parse_hnsw_params(commom_param);
     hnsw_obj.max_degree = 12;
     hnsw_obj.ef_construction = 100;
-<<<<<<< HEAD
-    auto index = std::make_shared<vsag::HNSW>(hnsw_obj, commom_param);
-    index->InitMemorySpace();
-=======
-    auto index = std::make_shared<HNSW>(hnsw_obj, commom_param);
->>>>>>> 2b3510c9
+    auto index = std::make_shared<HNSW>(hnsw_obj, commom_param);
+    index->InitMemorySpace();
 
     const int64_t num_elements = 10;
     auto [ids, vectors] = fixtures::generate_ids_and_vectors(num_elements, dim);
@@ -213,12 +205,8 @@
     HnswParameters hnsw_obj = parse_hnsw_params(commom_param);
     hnsw_obj.max_degree = 12;
     hnsw_obj.ef_construction = 100;
-<<<<<<< HEAD
-    auto index = std::make_shared<vsag::HNSW>(hnsw_obj, commom_param);
-    index->InitMemorySpace();
-=======
-    auto index = std::make_shared<HNSW>(hnsw_obj, commom_param);
->>>>>>> 2b3510c9
+    auto index = std::make_shared<HNSW>(hnsw_obj, commom_param);
+    index->InitMemorySpace();
 
     const int64_t num_elements = 10;
     auto [ids, vectors] = fixtures::generate_ids_and_vectors(num_elements, dim);
@@ -316,12 +304,8 @@
     HnswParameters hnsw_obj = parse_hnsw_params(commom_param);
     hnsw_obj.max_degree = 12;
     hnsw_obj.ef_construction = 100;
-<<<<<<< HEAD
-    auto index = std::make_shared<vsag::HNSW>(hnsw_obj, commom_param);
-    index->InitMemorySpace();
-=======
-    auto index = std::make_shared<HNSW>(hnsw_obj, commom_param);
->>>>>>> 2b3510c9
+    auto index = std::make_shared<HNSW>(hnsw_obj, commom_param);
+    index->InitMemorySpace();
 
     SECTION("serialize to binaryset") {
         auto result = index->Serialize();
@@ -352,12 +336,8 @@
     hnsw_obj.max_degree = 12;
     hnsw_obj.ef_construction = 100;
     hnsw_obj.use_conjugate_graph = true;
-<<<<<<< HEAD
-    auto index = std::make_shared<vsag::HNSW>(hnsw_obj, commom_param);
-    index->InitMemorySpace();
-=======
-    auto index = std::make_shared<HNSW>(hnsw_obj, commom_param);
->>>>>>> 2b3510c9
+    auto index = std::make_shared<HNSW>(hnsw_obj, commom_param);
+    index->InitMemorySpace();
 
     const int64_t num_elements = 10;
     auto [ids, vectors] = fixtures::generate_ids_and_vectors(num_elements, dim);
@@ -377,14 +357,9 @@
 
         auto voidresult = index->Deserialize(binary_set.value());
         REQUIRE_FALSE(voidresult.has_value());
-<<<<<<< HEAD
-        REQUIRE(voidresult.error().type == vsag::ErrorType::INDEX_NOT_EMPTY);
-        auto another_index = std::make_shared<vsag::HNSW>(hnsw_obj, commom_param);
-        another_index->InitMemorySpace();
-=======
         REQUIRE(voidresult.error().type == ErrorType::INDEX_NOT_EMPTY);
         auto another_index = std::make_shared<HNSW>(hnsw_obj, commom_param);
->>>>>>> 2b3510c9
+        another_index->InitMemorySpace();
         auto deserialize_result = another_index->Deserialize(binary_set.value());
         REQUIRE(deserialize_result.has_value());
     }
@@ -418,12 +393,8 @@
     hnsw_obj.max_degree = 12;
     hnsw_obj.ef_construction = 100;
     hnsw_obj.use_static = true;
-<<<<<<< HEAD
-    auto index = std::make_shared<vsag::HNSW>(hnsw_obj, commom_param);
-    index->InitMemorySpace();
-=======
-    auto index = std::make_shared<HNSW>(hnsw_obj, commom_param);
->>>>>>> 2b3510c9
+    auto index = std::make_shared<HNSW>(hnsw_obj, commom_param);
+    index->InitMemorySpace();
 
     const int64_t num_elements = 10;
     auto [ids, vectors] = fixtures::generate_ids_and_vectors(num_elements, dim);
@@ -488,12 +459,8 @@
     HnswParameters hnsw_obj = parse_hnsw_params(commom_param);
     hnsw_obj.max_degree = 12;
     hnsw_obj.ef_construction = 100;
-<<<<<<< HEAD
-    auto index = std::make_shared<vsag::HNSW>(hnsw_obj, commom_param);
-    index->InitMemorySpace();
-=======
-    auto index = std::make_shared<HNSW>(hnsw_obj, commom_param);
->>>>>>> 2b3510c9
+    auto index = std::make_shared<HNSW>(hnsw_obj, commom_param);
+    index->InitMemorySpace();
 
     std::vector<int64_t> ids{1};
     std::vector<float> vectors(dim);
@@ -535,12 +502,8 @@
     hnsw_obj.max_degree = 12;
     hnsw_obj.ef_construction = 100;
     hnsw_obj.use_reversed_edges = true;
-<<<<<<< HEAD
-    auto index = std::make_shared<vsag::HNSW>(hnsw_obj, commom_param);
-    index->InitMemorySpace();
-=======
-    auto index = std::make_shared<HNSW>(hnsw_obj, commom_param);
->>>>>>> 2b3510c9
+    auto index = std::make_shared<HNSW>(hnsw_obj, commom_param);
+    index->InitMemorySpace();
 
     const int64_t num_elements = 1000;
     auto [ids, vectors] = fixtures::generate_ids_and_vectors(num_elements, dim);
@@ -570,12 +533,8 @@
         in_file.seekg(0, std::ios::end);
         int64_t length = in_file.tellg();
         in_file.seekg(0, std::ios::beg);
-<<<<<<< HEAD
-        auto new_index = std::make_shared<vsag::HNSW>(hnsw_obj, commom_param);
+        auto new_index = std::make_shared<HNSW>(hnsw_obj, commom_param);
         new_index->InitMemorySpace();
-=======
-        auto new_index = std::make_shared<HNSW>(hnsw_obj, commom_param);
->>>>>>> 2b3510c9
         REQUIRE(new_index->Deserialize(in_file).has_value());
         REQUIRE(new_index->CheckGraphIntegrity());
     }
@@ -621,12 +580,8 @@
             bs.Set(key, b);
         }
 
-<<<<<<< HEAD
-        auto new_index = std::make_shared<vsag::HNSW>(hnsw_obj, commom_param);
+        auto new_index = std::make_shared<HNSW>(hnsw_obj, commom_param);
         new_index->InitMemorySpace();
-=======
-        auto new_index = std::make_shared<HNSW>(hnsw_obj, commom_param);
->>>>>>> 2b3510c9
         REQUIRE(new_index->Deserialize(bs).has_value());
         REQUIRE(new_index->CheckGraphIntegrity());
     }
@@ -648,13 +603,8 @@
     hnsw_obj.max_degree = 16;
     hnsw_obj.ef_construction = 200;
     hnsw_obj.use_conjugate_graph = true;
-<<<<<<< HEAD
-    auto index = std::make_shared<vsag::HNSW>(hnsw_obj, commom_param);
-    index->InitMemorySpace();
-=======
-    auto index = std::make_shared<HNSW>(hnsw_obj, commom_param);
->>>>>>> 2b3510c9
-
+    auto index = std::make_shared<HNSW>(hnsw_obj, commom_param);
+    index->InitMemorySpace();
     JsonType search_parameters{
         {"hnsw", {{"ef_search", 200}}},
     };
@@ -695,12 +645,8 @@
     hnsw_obj.max_degree = 16;
     hnsw_obj.ef_construction = 200;
     hnsw_obj.use_conjugate_graph = true;
-<<<<<<< HEAD
-    auto index = std::make_shared<vsag::HNSW>(hnsw_obj, commom_param);
-    index->InitMemorySpace();
-=======
-    auto index = std::make_shared<HNSW>(hnsw_obj, commom_param);
->>>>>>> 2b3510c9
+    auto index = std::make_shared<HNSW>(hnsw_obj, commom_param);
+    index->InitMemorySpace();
 
     auto [base_ids, base_vectors] = fixtures::generate_ids_and_vectors(num_base, dim);
     auto base = Dataset::Make();
@@ -762,12 +708,8 @@
     HnswParameters hnsw_obj = parse_hnsw_params(commom_param);
     hnsw_obj.max_degree = 16;
     hnsw_obj.ef_construction = 200;
-<<<<<<< HEAD
-    auto index = std::make_shared<vsag::HNSW>(hnsw_obj, commom_param);
-    index->InitMemorySpace();
-=======
-    auto index = std::make_shared<HNSW>(hnsw_obj, commom_param);
->>>>>>> 2b3510c9
+    auto index = std::make_shared<HNSW>(hnsw_obj, commom_param);
+    index->InitMemorySpace();
     auto [base_ids, base_vectors] = fixtures::generate_ids_and_vectors(num_base, dim);
     auto base = Dataset::Make();
     base->NumElements(num_base)
@@ -815,12 +757,8 @@
     hnsw_obj.max_degree = 16;
     hnsw_obj.ef_construction = 200;
     hnsw_obj.use_conjugate_graph = true;
-<<<<<<< HEAD
-    auto index = std::make_shared<vsag::HNSW>(hnsw_obj, commom_param);
-    index->InitMemorySpace();
-=======
-    auto index = std::make_shared<HNSW>(hnsw_obj, commom_param);
->>>>>>> 2b3510c9
+    auto index = std::make_shared<HNSW>(hnsw_obj, commom_param);
+    index->InitMemorySpace();
 
     auto [base_ids, base_vectors] = fixtures::generate_ids_and_vectors(num_base, dim);
     auto base = Dataset::Make();
@@ -869,12 +807,8 @@
     hnsw_obj.max_degree = 16;
     hnsw_obj.ef_construction = 200;
     hnsw_obj.use_conjugate_graph = true;
-<<<<<<< HEAD
-    auto index = std::make_shared<vsag::HNSW>(hnsw_obj, commom_param);
-    index->InitMemorySpace();
-=======
-    auto index = std::make_shared<HNSW>(hnsw_obj, commom_param);
->>>>>>> 2b3510c9
+    auto index = std::make_shared<HNSW>(hnsw_obj, commom_param);
+    index->InitMemorySpace();
 
     auto [base_ids, base_vectors] = fixtures::generate_ids_and_vectors(num_base, dim);
     auto base = Dataset::Make();
