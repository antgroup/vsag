--- conflicted
+++ resolved
@@ -23,19 +23,10 @@
 
 namespace vsag {
 
-<<<<<<< HEAD
 DiskannParameters
 DiskannParameters::FromJson(IndexCommonParam index_common_param,
-                            nlohmann::json& diskann_param_obj) {
+                            JsonType& diskann_param_obj) {
     DiskannParameters obj;
-=======
-CreateDiskannParameters
-CreateDiskannParameters::FromJson(const std::string& json_string) {
-    JsonType params = JsonType::parse(json_string);
-    CreateDiskannParameters obj;
-
-    auto index_common_param = IndexCommonParam::CheckAndCreate(json_string);
->>>>>>> 7c0f8691
 
     CHECK_ARGUMENT(
         index_common_param.data_type_ == DataTypes::DATA_TYPE_FLOAT,
