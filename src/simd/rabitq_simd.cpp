--- conflicted
+++ resolved
@@ -62,22 +62,19 @@
     }else if (SimdStatus::SupportAVX2()){
 #if defined(ENABLE_AVX2)
         return avx2::FHTRotate;
-#endif        
+#endif
     }else if (SimdStatus::SupportAVX()){
 #if defined(ENABLE_AVX)
         return avx::FHTRotate;
-#endif
+#endif        
     }else if (SimdStatus::SupportSSE()){
 #if defined(ENABLE_SSE)
         return sse::FHTRotate;
 #endif
-<<<<<<< HEAD
     }
-=======
->>>>>>> e6ff2d84
     return generic::FHTRotate;
-    }
 }
+
 static KacsWalkType
 GetKacsWalk() {
     if (SimdStatus::SupportAVX512()) {
@@ -117,7 +114,7 @@
     }else if (SimdStatus::SupportSSE()){
 #if defined(ENABLE_SSE)
     return sse::VecRescale;
-#endif
+#endif      
     }
     return generic::VecRescale;
 }
@@ -150,10 +147,7 @@
 #if defined(ENABLE_SSE)
         return sse::RotateOp;
 #endif
-<<<<<<< HEAD
     }
-=======
->>>>>>> e6ff2d84
     return generic::RotateOp;
 }
 RaBitQFloatBinaryType RaBitQFloatBinaryIP = GetRaBitQFloatBinaryIP();
