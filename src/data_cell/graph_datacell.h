--- conflicted
+++ resolved
@@ -15,11 +15,9 @@
 
 #pragma once
 
+#include <limits>
 #include <memory>
-<<<<<<< HEAD
-=======
 #include <nlohmann/json.hpp>
->>>>>>> 837329fc
 #include <vector>
 
 #include "algorithm/hnswlib/hnswalg.h"
