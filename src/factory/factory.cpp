--- conflicted
+++ resolved
@@ -67,21 +67,7 @@
             auto& diskann_param_obj = parsed_params[INDEX_DISKANN];
             auto params = DiskannParameters::FromJson(index_common_params, diskann_param_obj);
             logger::debug("created a diskann index");
-<<<<<<< HEAD
             return std::make_shared<DiskANN>(index_common_params, params);
-=======
-            return std::make_shared<DiskANN>(params.metric,
-                                             params.dtype,
-                                             params.ef_construction,
-                                             params.max_degree,
-                                             params.pq_sample_rate,
-                                             params.pq_dims,
-                                             params.dim,
-                                             params.use_preload,
-                                             params.use_reference,
-                                             params.use_opq,
-                                             params.use_bsa,
-                                             params.use_async_io);
         } else if (name == INDEX_HGRAPH) {
             auto param = nlohmann::json::parse(parameters);
             auto common_param = IndexCommonParam::CheckAndCreate(parameters);
@@ -99,7 +85,6 @@
             auto hgraph_index = std::make_shared<HGraphIndex>(hgraph_param.GetJson(), common_param);
             hgraph_index->Init();
             return hgraph_index;
->>>>>>> 50d2538a
         } else {
             LOG_ERROR_AND_RETURNS(
                 ErrorType::UNSUPPORTED_INDEX, "failed to create index(unsupported): ", name);
