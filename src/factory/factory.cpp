
// Copyright 2024-present the vsag project
//
// Licensed under the Apache License, Version 2.0 (the "License");
// you may not use this file except in compliance with the License.
// You may obtain a copy of the License at
//
//     http://www.apache.org/licenses/LICENSE-2.0
//
// Unless required by applicable law or agreed to in writing, software
// distributed under the License is distributed on an "AS IS" BASIS,
// WITHOUT WARRANTIES OR CONDITIONS OF ANY KIND, either express or implied.
// See the License for the specific language governing permissions and
// limitations under the License.

#include <algorithm>
#include <cctype>
#include <cstdint>
#include <exception>
#include <fstream>
#include <ios>
#include <memory>
#include <mutex>
#include <stdexcept>
#include <string>

#include "index/diskann.h"
#include "index/diskann_zparameters.h"
#include "index/hgraph_index.h"
#include "index/hgraph_zparameters.h"
#include "index/hnsw.h"
#include "index/hnsw_zparameters.h"
#include "index/index_common_param.h"
#include "vsag/vsag.h"

namespace vsag {

tl::expected<std::shared_ptr<Index>, Error>
Factory::CreateIndex(const std::string& origin_name,
                     const std::string& parameters,
                     Allocator* allocator) {
    try {
        std::string name = origin_name;
        transform(name.begin(), name.end(), name.begin(), ::tolower);
        nlohmann::json parsed_params = nlohmann::json::parse(parameters);
        auto index_common_params = IndexCommonParam::CheckAndCreate(parsed_params, allocator);
        if (name == INDEX_HNSW) {
            // read parameters from json, throw exception if not exists
            CHECK_ARGUMENT(parsed_params.contains(INDEX_HNSW),
                           fmt::format("parameters must contains {}", INDEX_HNSW));
            auto& hnsw_param_obj = parsed_params[INDEX_HNSW];
            auto params = HnswParameters::FromJson(index_common_params, hnsw_param_obj);
            logger::debug("created a hnsw index");
            return std::make_shared<HNSW>(index_common_params, params);
        } else if (name == INDEX_FRESH_HNSW) {
            // read parameters from json, throw exception if not exists
            CHECK_ARGUMENT(parsed_params.contains(INDEX_HNSW),
                           fmt::format("parameters must contains {}", INDEX_HNSW));
            auto& hnsw_param_obj = parsed_params[INDEX_HNSW];
            auto params = FreshHnswParameters::FromJson(index_common_params, hnsw_param_obj);
            logger::debug("created a fresh-hnsw index");
            return std::make_shared<HNSW>(index_common_params, params);
        } else if (name == INDEX_DISKANN) {
            // read parameters from json, throw exception if not exists
            CHECK_ARGUMENT(parsed_params.contains(INDEX_DISKANN),
                           fmt::format("parameters must contains {}", INDEX_DISKANN));
            auto& diskann_param_obj = parsed_params[INDEX_DISKANN];
            auto params = DiskannParameters::FromJson(index_common_params, diskann_param_obj);
            logger::debug("created a diskann index");
            return std::make_shared<DiskANN>(index_common_params, params);
        } else if (name == INDEX_HGRAPH) {
<<<<<<< HEAD
            if (allocator == nullptr) {
                index_common_params.allocator_ = DefaultAllocator::Instance().get();
=======
            auto param = JsonType::parse(parameters);
            auto common_param = IndexCommonParam::CheckAndCreate(parameters);
            if (allocator != nullptr) {
                common_param.allocator_ = allocator;
            } else {
                common_param.allocator_ = DefaultAllocator::Instance().get();
>>>>>>> 7c0f8691
            }
            logger::debug("created a hgraph index");
            CHECK_ARGUMENT(parsed_params.contains(HGRAPH_INDEX_PARAM),
                           fmt::format("parameters must contains {}", HGRAPH_INDEX_PARAM));
            HGraphParameters hgraph_param(index_common_params, parsed_params[HGRAPH_INDEX_PARAM]);
            auto hgraph_index =
                std::make_shared<HGraphIndex>(hgraph_param.GetJson(), index_common_params);
            hgraph_index->Init();
            return hgraph_index;
        } else {
            LOG_ERROR_AND_RETURNS(
                ErrorType::UNSUPPORTED_INDEX, "failed to create index(unsupported): ", name);
        }
    } catch (const std::invalid_argument& e) {
        LOG_ERROR_AND_RETURNS(
            ErrorType::INVALID_ARGUMENT, "failed to create index(invalid argument): ", e.what());
    } catch (const std::exception& e) {
        LOG_ERROR_AND_RETURNS(
            ErrorType::UNSUPPORTED_INDEX, "failed to create index(unknown error): ", e.what());
    }
}

class LocalFileReader : public Reader {
public:
    LocalFileReader(const std::string& filename, int64_t base_offset = 0, int64_t size = 0)
        : filename_(filename),
          file_(std::ifstream(filename, std::ios::binary)),
          base_offset_(base_offset),
          size_(size) {
        pool_ = std::make_unique<progschj::ThreadPool>(Option::Instance().num_threads_io());
    }

    ~LocalFileReader() {
        file_.close();
    }

    virtual void
    Read(uint64_t offset, uint64_t len, void* dest) override {
        std::lock_guard<std::mutex> lock(mutex_);
        file_.seekg(base_offset_ + offset, std::ios::beg);
        file_.read((char*)dest, len);
    }

    virtual void
    AsyncRead(uint64_t offset, uint64_t len, void* dest, CallBack callback) override {
        pool_->enqueue([this, offset, len, dest, callback]() {
            this->Read(offset, len, dest);
            callback(IOErrorCode::IO_SUCCESS, "success");
        });
    }

    virtual uint64_t
    Size() const override {
        return size_;
    }

private:
    const std::string filename_;
    std::ifstream file_;
    int64_t base_offset_;
    uint64_t size_;
    std::mutex mutex_;
    std::unique_ptr<progschj::ThreadPool> pool_;
};

std::shared_ptr<Reader>
Factory::CreateLocalFileReader(const std::string& filename, int64_t base_offset, int64_t size) {
    return std::make_shared<LocalFileReader>(filename, base_offset, size);
}

}  // namespace vsag<|MERGE_RESOLUTION|>--- conflicted
+++ resolved
@@ -42,7 +42,7 @@
     try {
         std::string name = origin_name;
         transform(name.begin(), name.end(), name.begin(), ::tolower);
-        nlohmann::json parsed_params = nlohmann::json::parse(parameters);
+        JsonType parsed_params = JsonType::parse(parameters);
         auto index_common_params = IndexCommonParam::CheckAndCreate(parsed_params, allocator);
         if (name == INDEX_HNSW) {
             // read parameters from json, throw exception if not exists
@@ -69,17 +69,8 @@
             logger::debug("created a diskann index");
             return std::make_shared<DiskANN>(index_common_params, params);
         } else if (name == INDEX_HGRAPH) {
-<<<<<<< HEAD
             if (allocator == nullptr) {
                 index_common_params.allocator_ = DefaultAllocator::Instance().get();
-=======
-            auto param = JsonType::parse(parameters);
-            auto common_param = IndexCommonParam::CheckAndCreate(parameters);
-            if (allocator != nullptr) {
-                common_param.allocator_ = allocator;
-            } else {
-                common_param.allocator_ = DefaultAllocator::Instance().get();
->>>>>>> 7c0f8691
             }
             logger::debug("created a hgraph index");
             CHECK_ARGUMENT(parsed_params.contains(HGRAPH_INDEX_PARAM),
