--- conflicted
+++ resolved
@@ -34,75 +34,9 @@
 Factory::CreateIndex(const std::string& origin_name,
                      const std::string& parameters,
                      Allocator* allocator) {
-<<<<<<< HEAD
-    try {
-        std::string name = origin_name;
-        transform(name.begin(), name.end(), name.begin(), ::tolower);
-        JsonType parsed_params = JsonType::parse(parameters);
-        auto index_common_params = IndexCommonParam::CheckAndCreate(parsed_params, allocator);
-        if (name == INDEX_HNSW) {
-            // read parameters from json, throw exception if not exists
-            CHECK_ARGUMENT(parsed_params.contains(INDEX_HNSW),
-                           fmt::format("parameters must contains {}", INDEX_HNSW));
-            auto& hnsw_param_obj = parsed_params[INDEX_HNSW];
-            auto hnsw_params = HnswParameters::FromJson(hnsw_param_obj, index_common_params);
-            logger::debug("created a hnsw index");
-            auto index = std::make_shared<HNSW>(hnsw_params, index_common_params);
-            if (auto result = index->InitMemorySpace(); not result.has_value()) {
-                return tl::unexpected(result.error());
-            }
-            return index;
-        } else if (name == INDEX_FRESH_HNSW) {
-            // read parameters from json, throw exception if not exists
-            CHECK_ARGUMENT(parsed_params.contains(INDEX_HNSW),
-                           fmt::format("parameters must contains {}", INDEX_HNSW));
-            auto& hnsw_param_obj = parsed_params[INDEX_HNSW];
-            auto hnsw_params = FreshHnswParameters::FromJson(hnsw_param_obj, index_common_params);
-            logger::debug("created a fresh-hnsw index");
-            auto index = std::make_shared<HNSW>(hnsw_params, index_common_params);
-            if (auto result = index->InitMemorySpace(); not result.has_value()) {
-                return tl::unexpected(result.error());
-            }
-            return index;
-        } else if (name == INDEX_DISKANN) {
-            // read parameters from json, throw exception if not exists
-            CHECK_ARGUMENT(parsed_params.contains(INDEX_DISKANN),
-                           fmt::format("parameters must contains {}", INDEX_DISKANN));
-            auto& diskann_param_obj = parsed_params[INDEX_DISKANN];
-            auto diskann_params =
-                DiskannParameters::FromJson(diskann_param_obj, index_common_params);
-            logger::debug("created a diskann index");
-            return std::make_shared<DiskANN>(diskann_params, index_common_params);
-        } else if (name == INDEX_HGRAPH) {
-            if (allocator == nullptr) {
-                index_common_params.allocator_ = DefaultAllocator::Instance().get();
-            }
-            logger::debug("created a hgraph index");
-            JsonType hgraph_params;
-            if (parsed_params.contains(INDEX_PARAM)) {
-                hgraph_params = std::move(parsed_params[INDEX_PARAM]);
-            }
-            HGraphParameters hgraph_param(hgraph_params, index_common_params);
-            auto hgraph_index =
-                std::make_shared<HGraphIndex>(hgraph_param.GetJson(), index_common_params);
-            hgraph_index->Init();
-            return hgraph_index;
-        } else {
-            LOG_ERROR_AND_RETURNS(
-                ErrorType::UNSUPPORTED_INDEX, "failed to create index(unsupported): ", name);
-        }
-    } catch (const std::invalid_argument& e) {
-        LOG_ERROR_AND_RETURNS(
-            ErrorType::INVALID_ARGUMENT, "failed to create index(invalid argument): ", e.what());
-    } catch (const std::exception& e) {
-        LOG_ERROR_AND_RETURNS(
-            ErrorType::UNSUPPORTED_INDEX, "failed to create index(unknown error): ", e.what());
-    }
-=======
     Resource resource(allocator);
     Engine e(&resource);
     return e.CreateIndex(origin_name, parameters);
->>>>>>> 2b3510c9
 }
 
 class LocalFileReader : public Reader {
